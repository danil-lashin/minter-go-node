package types

import (
	"encoding/hex"
	"fmt"
	"github.com/MinterTeam/minter-go-node/helpers"
	"math/big"
)

type AppState struct {
<<<<<<< HEAD
	Note                string       `json:"note"`
	StartHeight         uint64       `json:"start_height"`
	Validators          []Validator  `json:"validators,omitempty"`
	Candidates          []Candidate  `json:"candidates,omitempty"`
	BlockListCandidates []Pubkey     `json:"block_list_candidates,omitempty"`
	Accounts            []Account    `json:"accounts,omitempty"`
	Coins               []Coin       `json:"coins,omitempty"`
	FrozenFunds         []FrozenFund `json:"frozen_funds,omitempty"`
	HaltBlocks          []HaltBlock  `json:"halt_blocks,omitempty"`
	UsedChecks          []UsedCheck  `json:"used_checks,omitempty"`
	MaxGas              uint64       `json:"max_gas"`
	TotalSlashed        string       `json:"total_slashed"`
=======
	Note         string       `json:"note"`
	StartHeight  uint64       `json:"start_height"`
	Validators   []Validator  `json:"validators,omitempty"`
	Candidates   []Candidate  `json:"candidates,omitempty"`
	Accounts     []Account    `json:"accounts,omitempty"`
	Coins        []Coin       `json:"coins,omitempty"`
	FrozenFunds  []FrozenFund `json:"frozen_funds,omitempty"`
	HaltBlocks   []HaltBlock  `json:"halt_blocks,omitempty"`
	UsedChecks   []UsedCheck  `json:"used_checks,omitempty"`
	MaxGas       uint64       `json:"max_gas"`
	TotalSlashed string       `json:"total_slashed"`
	CoinsCount   uint32       `json:"coins_count"`
>>>>>>> 14205a3f
}

func (s *AppState) Verify() error {
	if !helpers.IsValidBigInt(s.TotalSlashed) {
		return fmt.Errorf("total slashed is not valid BigInt")
	}

	if len(s.Validators) < 1 {
		return fmt.Errorf("there should be at least one validator")
	}

	validators := map[Pubkey]struct{}{}
	for _, val := range s.Validators {
		// check for validators duplication
		if _, exists := validators[val.PubKey]; exists {
			return fmt.Errorf("duplicated validator %s", val.PubKey.String())
		}

		validators[val.PubKey] = struct{}{}

		// search for candidate
		foundCandidate := false
		for _, candidate := range s.Candidates {
			if candidate.PubKey == val.PubKey {
				foundCandidate = true
				break
			}
		}

		if !foundCandidate {
			return fmt.Errorf("candidate for validator %s not found", val.PubKey.String())
		}

		// basic checks
		if !helpers.IsValidBigInt(val.TotalBipStake) {
			return fmt.Errorf("total bip stake of validator %s is not valid", val.PubKey.String())
		}

		if !helpers.IsValidBigInt(val.AccumReward) {
			return fmt.Errorf("accum reward of validator %s is not valid", val.PubKey.String())
		}

		if val.AbsentTimes == nil {
			return fmt.Errorf("absent times of validator %s is not valid", val.PubKey.String())
		}
	}

	accounts := map[Address]struct{}{}
	for _, acc := range s.Accounts {
		// check for account duplication
		if _, exists := accounts[acc.Address]; exists {
			return fmt.Errorf("duplicated account %s", acc.Address.String())
		}

		accounts[acc.Address] = struct{}{}

		for _, bal := range acc.Balance {
			if !helpers.IsValidBigInt(bal.Value) {
				return fmt.Errorf("not valid balance for account %s", acc.Address.String())
			}

			if !bal.Coin.IsBaseCoin() {
				// check not existing coins
				foundCoin := false
				for _, coin := range s.Coins {
					if coin.ID == bal.Coin {
						foundCoin = true
						break
					}
				}

				if !foundCoin {
					return fmt.Errorf("coin %s not found", bal.Coin)
				}
			}
		}
	}

	for _, candidate := range s.Candidates {
		stakes := map[string]struct{}{}
		for _, stake := range candidate.Stakes {
			// check duplicated stakes
			key := fmt.Sprintf("%s:%s", stake.Owner.String(), stake.Coin.String())
			if _, exists := stakes[key]; exists {
				return fmt.Errorf("duplicated stake %s", key)
			}
			stakes[key] = struct{}{}

			// check not existing coins
			if !stake.Coin.IsBaseCoin() {
				foundCoin := false
				for _, coin := range s.Coins {
					if coin.ID == stake.Coin {
						foundCoin = true
						break
					}
				}

				if !foundCoin {
					return fmt.Errorf("coin %s not found", stake.Coin)
				}
			}
		}
	}

	coins := map[CoinSymbol]struct{}{}
	for _, coin := range s.Coins {
		if coin.Symbol.IsBaseCoin() {
			return fmt.Errorf("base coin should not be declared")
		}

		// check duplicated coins
		if _, exists := coins[coin.Symbol]; exists {
			return fmt.Errorf("duplicated coin %s", coin.Symbol)
		}
		coins[coin.Symbol] = struct{}{}

		// check coins' volume
		volume := big.NewInt(0)
		for _, ff := range s.FrozenFunds {
			if ff.Coin == coin.ID {
				volume.Add(volume, helpers.StringToBigInt(ff.Value))
			}
		}

		for _, candidate := range s.Candidates {
			for _, stake := range candidate.Stakes {
				if stake.Coin == coin.ID {
					volume.Add(volume, helpers.StringToBigInt(stake.Value))
				}
			}
		}

		for _, account := range s.Accounts {
			for _, bal := range account.Balance {
				if bal.Coin == coin.ID {
					volume.Add(volume, helpers.StringToBigInt(bal.Value))
				}
			}
		}

		if volume.Cmp(helpers.StringToBigInt(coin.Volume)) != 0 {
			return fmt.Errorf("wrong coin %s volume", coin.Symbol.String())
		}
	}

	for _, ff := range s.FrozenFunds {
		if !helpers.IsValidBigInt(ff.Value) {
			return fmt.Errorf("wrong frozen fund value: %s", ff.Value)
		}

		// check not existing coins
		if !ff.Coin.IsBaseCoin() {
			foundCoin := false
			for _, coin := range s.Coins {
				if coin.ID == ff.Coin {
					foundCoin = true
					break
				}
			}

			if !foundCoin {
				return fmt.Errorf("coin %s not found", ff.Coin)
			}
		}
	}

	// check used checks length
	for _, check := range s.UsedChecks {
		b, err := hex.DecodeString(string(check))
		if err != nil {
			return err
		}

		if len(b) != 32 {
			return fmt.Errorf("wrong used check size %s", check)
		}
	}

	return nil
}

type Validator struct {
	TotalBipStake string    `json:"total_bip_stake"`
	PubKey        Pubkey    `json:"pub_key"`
	AccumReward   string    `json:"accum_reward"`
	AbsentTimes   *BitArray `json:"absent_times"`
}

type Candidate struct {
	ID             uint    `json:"id"`
	RewardAddress  Address `json:"reward_address"`
	OwnerAddress   Address `json:"owner_address"`
	ControlAddress Address `json:"control_address"`
	TotalBipStake  string  `json:"total_bip_stake"`
	PubKey         Pubkey  `json:"pub_key"`
	Commission     uint    `json:"commission"`
	Stakes         []Stake `json:"stakes"`
	Updates        []Stake `json:"updates"`
	Status         byte    `json:"status"`
}

type Stake struct {
	Owner    Address `json:"owner"`
	Coin     CoinID  `json:"coin"`
	Value    string  `json:"value"`
	BipValue string  `json:"bip_value"`
}

type Coin struct {
	ID           CoinID      `json:"id"`
	Name         string      `json:"name"`
	Symbol       CoinSymbol  `json:"symbol"`
	Volume       string      `json:"volume"`
	Crr          uint        `json:"crr"`
	Reserve      string      `json:"reserve"`
	MaxSupply    string      `json:"max_supply"`
	Version      CoinVersion `json:"version"`
	OwnerAddress *Address    `json:"owner_address"`
}

type FrozenFund struct {
	Height       uint64  `json:"height"`
	Address      Address `json:"address"`
	CandidateKey *Pubkey `json:"candidate_key,omitempty"`
	Coin         CoinID  `json:"coin"`
	Value        string  `json:"value"`
}

type UsedCheck string

type Account struct {
	Address      Address   `json:"address"`
	Balance      []Balance `json:"balance"`
	Nonce        uint64    `json:"nonce"`
	MultisigData *Multisig `json:"multisig_data,omitempty"`
}

type Balance struct {
	Coin  CoinID `json:"coin"`
	Value string `json:"value"`
}

type Multisig struct {
	Weights   []uint    `json:"weights"`
	Threshold uint      `json:"threshold"`
	Addresses []Address `json:"addresses"`
}

type HaltBlock struct {
	Height       uint64 `json:"height"`
	CandidateKey Pubkey `json:"candidate_key"`
}<|MERGE_RESOLUTION|>--- conflicted
+++ resolved
@@ -8,24 +8,11 @@
 )
 
 type AppState struct {
-<<<<<<< HEAD
-	Note                string       `json:"note"`
-	StartHeight         uint64       `json:"start_height"`
-	Validators          []Validator  `json:"validators,omitempty"`
-	Candidates          []Candidate  `json:"candidates,omitempty"`
-	BlockListCandidates []Pubkey     `json:"block_list_candidates,omitempty"`
-	Accounts            []Account    `json:"accounts,omitempty"`
-	Coins               []Coin       `json:"coins,omitempty"`
-	FrozenFunds         []FrozenFund `json:"frozen_funds,omitempty"`
-	HaltBlocks          []HaltBlock  `json:"halt_blocks,omitempty"`
-	UsedChecks          []UsedCheck  `json:"used_checks,omitempty"`
-	MaxGas              uint64       `json:"max_gas"`
-	TotalSlashed        string       `json:"total_slashed"`
-=======
 	Note         string       `json:"note"`
 	StartHeight  uint64       `json:"start_height"`
 	Validators   []Validator  `json:"validators,omitempty"`
 	Candidates   []Candidate  `json:"candidates,omitempty"`
+	BlockListCandidates []Pubkey     `json:"block_list_candidates,omitempty"`
 	Accounts     []Account    `json:"accounts,omitempty"`
 	Coins        []Coin       `json:"coins,omitempty"`
 	FrozenFunds  []FrozenFund `json:"frozen_funds,omitempty"`
@@ -34,7 +21,6 @@
 	MaxGas       uint64       `json:"max_gas"`
 	TotalSlashed string       `json:"total_slashed"`
 	CoinsCount   uint32       `json:"coins_count"`
->>>>>>> 14205a3f
 }
 
 func (s *AppState) Verify() error {
