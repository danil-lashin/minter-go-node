--- conflicted
+++ resolved
@@ -39,24 +39,6 @@
 			return nil, nil, nil, errResp
 		}
 
-<<<<<<< HEAD
-=======
-		if coin.Reserve().Cmp(commissionInBaseCoin) < 0 {
-			return nil, nil, nil, &Response{
-				Code: code.CoinReserveNotSufficient,
-				Log: fmt.Sprintf("Coin reserve balance is not sufficient for transaction. Has: %s, required %s",
-					coin.Reserve().String(),
-					commissionInBaseCoin.String()),
-				Info: EncodeError(map[string]string{
-					"code":           strconv.Itoa(int(code.CoinReserveNotSufficient)),
-					"has_value":      coin.Reserve().String(),
-					"required_value": commissionInBaseCoin.String(),
-					"coin":           fmt.Sprintf("%s", types.GetBaseCoin()),
-				}),
-			}
-		}
-
->>>>>>> f019e3b8
 		commission = formula.CalculateSaleAmount(coin.Volume(), coin.Reserve(), coin.Crr(), commissionInBaseCoin)
 		conversions = append(conversions, Conversion{
 			FromCoin:    tx.GasCoin,
