package transaction

import (
	"encoding/hex"
	"fmt"
	"github.com/MinterTeam/minter-go-node/core/code"
	"github.com/MinterTeam/minter-go-node/core/commissions"
	"github.com/MinterTeam/minter-go-node/core/state"
	"github.com/MinterTeam/minter-go-node/core/types"
	"github.com/MinterTeam/minter-go-node/formula"
	"github.com/tendermint/tendermint/libs/kv"
	"math/big"
	"strconv"
)

type SendData struct {
	Coin  types.CoinID
	To    types.Address
	Value *big.Int
}

type Coin struct {
	ID     uint32 `json:"id"`
	Symbol string `json:"symbol"`
}

func (data SendData) TotalSpend(tx *Transaction, context *state.CheckState) (TotalSpends, []Conversion, *big.Int, *Response) {
	total := TotalSpends{}
	var conversions []Conversion

	commissionInBaseCoin := tx.CommissionInBaseCoin()
	commission := big.NewInt(0).Set(commissionInBaseCoin)

	if !tx.GasCoin.IsBaseCoin() {
		coin := context.Coins().GetCoin(tx.GasCoin)

		errResp := CheckReserveUnderflow(coin, commissionInBaseCoin)
		if errResp != nil {
			return nil, nil, nil, errResp
		}

<<<<<<< HEAD
=======
		if coin.Reserve().Cmp(commissionInBaseCoin) < 0 {
			return nil, nil, nil, &Response{
				Code: code.CoinReserveNotSufficient,
				Log: fmt.Sprintf("Coin reserve balance is not sufficient for transaction. Has: %s, required %s",
					coin.Reserve().String(),
					commissionInBaseCoin.String()),
				Info: EncodeError(map[string]string{
					"code":           strconv.Itoa(int(code.CoinReserveNotSufficient)),
					"has_value":      coin.Reserve().String(),
					"required_value": commissionInBaseCoin.String(),
					"coin_symbol":    fmt.Sprintf("%s", types.GetBaseCoin().String()),
				}),
			}
		}

>>>>>>> 9750e518
		commission = formula.CalculateSaleAmount(coin.Volume(), coin.Reserve(), coin.Crr(), commissionInBaseCoin)
		conversions = append(conversions, Conversion{
			FromCoin:    tx.GasCoin,
			FromAmount:  commission,
			FromReserve: commissionInBaseCoin,
			ToCoin:      types.GetBaseCoinID(),
		})
	}

	total.Add(tx.GasCoin, commission)
	total.Add(data.Coin, data.Value)

	return total, conversions, nil, nil
}

func (data SendData) BasicCheck(tx *Transaction, context *state.CheckState) *Response {
	if data.Value == nil {
		return &Response{
			Code: code.DecodeError,
			Log:  "Incorrect tx data",
			Info: EncodeError(map[string]string{
				"code": strconv.Itoa(int(code.DecodeError)),
			}),
		}
	}

	if !context.Coins().Exists(data.Coin) {
		return &Response{
			Code: code.CoinNotExists,
			Log:  fmt.Sprintf("Coin %s not exists", data.Coin),
			Info: EncodeError(map[string]string{
				"code":    strconv.Itoa(int(code.CoinNotExists)),
				"coin_id": fmt.Sprintf("%s", data.Coin.String()),
			}),
		}
	}

	return nil
}

func (data SendData) String() string {
	return fmt.Sprintf("SEND to:%s coin:%s value:%s",
		data.To.String(), data.Coin.String(), data.Value.String())
}

func (data SendData) Gas() int64 {
	return commissions.SendTx
}

func (data SendData) Run(tx *Transaction, context state.Interface, rewardPool *big.Int, currentBlock uint64) Response {
	sender, _ := tx.Sender()

	var checkState *state.CheckState
	var isCheck bool
	if checkState, isCheck = context.(*state.CheckState); !isCheck {
		checkState = state.NewCheckState(context.(*state.State))
	}

	response := data.BasicCheck(tx, checkState)
	if response != nil {
		return *response
	}

	totalSpends, conversions, _, response := data.TotalSpend(tx, checkState)
	if response != nil {
		return *response
	}

	for _, ts := range totalSpends {
		if checkState.Accounts().GetBalance(sender, ts.Coin).Cmp(ts.Value) < 0 {
			coin := checkState.Coins().GetCoin(ts.Coin)

			return Response{
				Code: code.InsufficientFunds,
				Log: fmt.Sprintf("Insufficient funds for sender account: %s. Wanted %s %s.",
					sender.String(),
					ts.Value.String(),
					coin.GetFullSymbol()),
				Info: EncodeError(map[string]string{
					"code":         strconv.Itoa(int(code.InsufficientFunds)),
					"sender":       sender.String(),
					"needed_value": ts.Value.String(),
					"coin_symbol":  coin.GetFullSymbol(),
				}),
			}
		}
	}

	if deliverState, ok := context.(*state.State); ok {
		for _, ts := range totalSpends {
			deliverState.Accounts.SubBalance(sender, ts.Coin, ts.Value)
		}

		for _, conversion := range conversions {
			deliverState.Coins.SubVolume(conversion.FromCoin, conversion.FromAmount)
			deliverState.Coins.SubReserve(conversion.FromCoin, conversion.FromReserve)

			deliverState.Coins.AddVolume(conversion.ToCoin, conversion.ToAmount)
			deliverState.Coins.AddReserve(conversion.ToCoin, conversion.ToReserve)
		}

		rewardPool.Add(rewardPool, tx.CommissionInBaseCoin())
		deliverState.Accounts.AddBalance(data.To, data.Coin, data.Value)
		deliverState.Accounts.SetNonce(sender, tx.Nonce)
	}

	tags := kv.Pairs{
		kv.Pair{Key: []byte("tx.type"), Value: []byte(hex.EncodeToString([]byte{byte(TypeSend)}))},
		kv.Pair{Key: []byte("tx.from"), Value: []byte(hex.EncodeToString(sender[:]))},
		kv.Pair{Key: []byte("tx.to"), Value: []byte(hex.EncodeToString(data.To[:]))},
		kv.Pair{Key: []byte("tx.coin"), Value: []byte(data.Coin.String())},
	}

	return Response{
		Code:      code.OK,
		Tags:      tags,
		GasUsed:   tx.Gas(),
		GasWanted: tx.Gas(),
	}
}<|MERGE_RESOLUTION|>--- conflicted
+++ resolved
@@ -39,8 +39,6 @@
 			return nil, nil, nil, errResp
 		}
 
-<<<<<<< HEAD
-=======
 		if coin.Reserve().Cmp(commissionInBaseCoin) < 0 {
 			return nil, nil, nil, &Response{
 				Code: code.CoinReserveNotSufficient,
@@ -56,7 +54,6 @@
 			}
 		}
 
->>>>>>> 9750e518
 		commission = formula.CalculateSaleAmount(coin.Volume(), coin.Reserve(), coin.Crr(), commissionInBaseCoin)
 		conversions = append(conversions, Conversion{
 			FromCoin:    tx.GasCoin,
