package transaction

import (
	"encoding/hex"
	"fmt"
	"github.com/MinterTeam/minter-go-node/core/code"
	"github.com/MinterTeam/minter-go-node/core/state"
	"github.com/MinterTeam/minter-go-node/core/types"
	"github.com/MinterTeam/minter-go-node/formula"
	"github.com/MinterTeam/minter-go-node/helpers"
	"github.com/tendermint/tendermint/libs/kv"
	"math/big"
	"regexp"
	"strconv"
)

const maxCoinNameBytes = 64
const allowedCoinSymbols = "^[A-Z0-9]{3,10}$"

var (
	minCoinSupply  = helpers.BipToPip(big.NewInt(1))
	minCoinReserve = helpers.BipToPip(big.NewInt(10000))
	maxCoinSupply  = big.NewInt(0).Exp(big.NewInt(10), big.NewInt(15+18), nil)
)

type CreateCoinData struct {
	Name                 string
	Symbol               types.CoinSymbol
	InitialAmount        *big.Int
	InitialReserve       *big.Int
	ConstantReserveRatio uint
	MaxSupply            *big.Int
}

func (data CreateCoinData) BasicCheck(tx *Transaction, context *state.CheckState) *Response {
	if data.InitialReserve == nil || data.InitialAmount == nil || data.MaxSupply == nil {
		return &Response{
			Code: code.DecodeError,
			Log:  "Incorrect tx data",
			Info: EncodeError(map[string]string{
				"code": strconv.Itoa(int(code.DecodeError)),
			}),
		}
	}

	if len(data.Name) > maxCoinNameBytes {
		return &Response{
			Code: code.InvalidCoinName,
			Log:  fmt.Sprintf("Coin name is invalid. Allowed up to %d bytes.", maxCoinNameBytes),
			Info: EncodeError(map[string]string{
				"code": strconv.Itoa(int(code.InvalidCoinName)),
			}),
		}
	}

	if match, _ := regexp.MatchString(allowedCoinSymbols, data.Symbol.String()); !match {
		return &Response{
			Code: code.InvalidCoinSymbol,
			Log:  fmt.Sprintf("Invalid coin symbol. Should be %s", allowedCoinSymbols),
			Info: EncodeError(map[string]string{
				"code": strconv.Itoa(int(code.InvalidCoinSymbol)),
			}),
		}
	}

	if context.Coins().ExistsBySymbol(data.Symbol) {
		return &Response{
			Code: code.CoinAlreadyExists,
			Log:  fmt.Sprintf("Coin already exists"),
			Info: EncodeError(map[string]string{
				"code": strconv.Itoa(int(code.CoinAlreadyExists)),
			}),
		}

	}

	if data.ConstantReserveRatio < 10 || data.ConstantReserveRatio > 100 {
		return &Response{
			Code: code.WrongCrr,
			Log:  fmt.Sprintf("Constant Reserve Ratio should be between 10 and 100"),
			Info: EncodeError(map[string]string{
				"code": strconv.Itoa(int(code.WrongCrr)),
			})}
	}

	if data.InitialAmount.Cmp(minCoinSupply) == -1 || data.InitialAmount.Cmp(data.MaxSupply) == 1 {
		return &Response{
			Code: code.WrongCoinSupply,
			Log:  fmt.Sprintf("Coin supply should be between %s and %s", minCoinSupply.String(), data.MaxSupply.String()),
			Info: EncodeError(map[string]string{
				"code": strconv.Itoa(int(code.WrongCoinSupply)),
			})}
	}

	if data.MaxSupply.Cmp(maxCoinSupply) == 1 {
		return &Response{
			Code: code.WrongCoinSupply,
			Log:  fmt.Sprintf("Max coin supply should be less than %s", maxCoinSupply),
			Info: EncodeError(map[string]string{
				"code": strconv.Itoa(int(code.WrongCoinSupply)),
			})}
	}

	if data.InitialReserve.Cmp(minCoinReserve) == -1 {
		return &Response{
			Code: code.WrongCoinSupply,
			Log:  fmt.Sprintf("Coin reserve should be greater than or equal to %s", minCoinReserve.String()),
			Info: EncodeError(map[string]string{
				"code": strconv.Itoa(int(code.WrongCoinSupply)),
			})}
	}

	return nil
}

func (data CreateCoinData) String() string {
	return fmt.Sprintf("CREATE COIN symbol:%s reserve:%s amount:%s crr:%d",
		data.Symbol.String(), data.InitialReserve, data.InitialAmount, data.ConstantReserveRatio)
}

func (data CreateCoinData) Gas() int64 {
	switch len(data.Symbol.String()) {
	case 3:
		return 1000000000 // 1mln bips
	case 4:
		return 100000000 // 100k bips
	case 5:
		return 10000000 // 10k bips
	case 6:
		return 1000000 // 1k bips
	}

	return 100000 // 100 bips
}

func (data CreateCoinData) Run(tx *Transaction, context state.Interface, rewardPool *big.Int, currentBlock uint64) Response {
	sender, _ := tx.Sender()

	var checkState *state.CheckState
	var isCheck bool
	if checkState, isCheck = context.(*state.CheckState); !isCheck {
		checkState = state.NewCheckState(context.(*state.State))
	}
	response := data.BasicCheck(tx, checkState)
	if response != nil {
		return *response
	}

	commissionInBaseCoin := tx.CommissionInBaseCoin()
	commission := big.NewInt(0).Set(commissionInBaseCoin)

	if tx.GasCoin != types.GetBaseCoinID() {
		coin := checkState.Coins().GetCoin(tx.GasCoin)

		errResp := CheckReserveUnderflow(coin, commissionInBaseCoin)
		if errResp != nil {
			return *errResp
		}

<<<<<<< HEAD
=======
		if coin.Reserve().Cmp(commissionInBaseCoin) < 0 {
			return Response{
				Code: code.CoinReserveNotSufficient,
				Log:  fmt.Sprintf("Gas coin reserve balance is not sufficient for transaction. Has: %s %s, required %s %s", coin.Reserve().String(), types.GetBaseCoin(), commissionInBaseCoin.String(), types.GetBaseCoin()),
				Info: EncodeError(map[string]string{
					"code":           strconv.Itoa(int(code.CoinReserveNotSufficient)),
					"has_value":      coin.Reserve().String(),
					"required_value": commissionInBaseCoin.String(),
					"coin_symbol":    fmt.Sprintf("%s", types.GetBaseCoin()),
				}),
			}
		}

>>>>>>> 9750e518
		commission = formula.CalculateSaleAmount(coin.Volume(), coin.Reserve(), coin.Crr(), commissionInBaseCoin)
	}

	if checkState.Accounts().GetBalance(sender, tx.GasCoin).Cmp(commission) < 0 {
		gasCoin := checkState.Coins().GetCoin(tx.GasCoin)

		return Response{
			Code: code.InsufficientFunds,
			Log:  fmt.Sprintf("Insufficient funds for sender account: %s. Wanted %s %s", sender.String(), commission.String(), gasCoin.GetFullSymbol()),
			Info: EncodeError(map[string]string{
				"code":         strconv.Itoa(int(code.InsufficientFunds)),
				"sender":       sender.String(),
				"needed_value": commission.String(),
				"coin_symbol":  gasCoin.GetFullSymbol(),
			}),
		}
	}

	if checkState.Accounts().GetBalance(sender, types.GetBaseCoinID()).Cmp(data.InitialReserve) < 0 {
		return Response{
			Code: code.InsufficientFunds,
			Log:  fmt.Sprintf("Insufficient funds for sender account: %s. Wanted %s %s", sender.String(), data.InitialReserve.String(), types.GetBaseCoin()),
			Info: EncodeError(map[string]string{
				"code":           strconv.Itoa(int(code.InsufficientFunds)),
				"sender":         sender.String(),
				"needed_reserve": data.InitialReserve.String(),
				"coin_symbol":    fmt.Sprintf("%s", types.GetBaseCoin().String()),
			}),
		}
	}

	if tx.GasCoin.IsBaseCoin() {
		totalTxCost := big.NewInt(0)
		totalTxCost.Add(totalTxCost, data.InitialReserve)
		totalTxCost.Add(totalTxCost, commission)

		if checkState.Accounts().GetBalance(sender, types.GetBaseCoinID()).Cmp(totalTxCost) < 0 {
			gasCoin := checkState.Coins().GetCoin(tx.GasCoin)

			return Response{
				Code: code.InsufficientFunds,
				Log:  fmt.Sprintf("Insufficient funds for sender account: %s. Wanted %s %s", sender.String(), totalTxCost.String(), gasCoin.GetFullSymbol()),
				Info: EncodeError(map[string]string{
					"code":         strconv.Itoa(int(code.InsufficientFunds)),
					"sender":       sender.String(),
					"needed_value": totalTxCost.String(),
					"coin_symbol":  gasCoin.GetFullSymbol(),
				}),
			}
		}
	}

	if deliverState, ok := context.(*state.State); ok {
		rewardPool.Add(rewardPool, commissionInBaseCoin)

		deliverState.Coins.SubReserve(tx.GasCoin, commissionInBaseCoin)
		deliverState.Coins.SubVolume(tx.GasCoin, commission)

		deliverState.Accounts.SubBalance(sender, types.GetBaseCoinID(), data.InitialReserve)
		deliverState.Accounts.SubBalance(sender, tx.GasCoin, commission)

		coinID := deliverState.App.GetCoinsCount() + 1
		deliverState.Coins.Create(
			types.CoinID(coinID),
			data.Symbol,
			data.Name,
			data.InitialAmount,
			data.ConstantReserveRatio,
			data.InitialReserve,
			data.MaxSupply,
			&sender,
		)

		deliverState.App.SetCoinsCount(coinID)
		deliverState.Accounts.AddBalance(sender, types.CoinID(coinID), data.InitialAmount)
		deliverState.Accounts.SetNonce(sender, tx.Nonce)
	}

	tags := kv.Pairs{
		kv.Pair{Key: []byte("tx.type"), Value: []byte(hex.EncodeToString([]byte{byte(TypeCreateCoin)}))},
		kv.Pair{Key: []byte("tx.from"), Value: []byte(hex.EncodeToString(sender[:]))},
		kv.Pair{Key: []byte("tx.coin"), Value: []byte(data.Symbol.String())},
	}

	return Response{
		Code:      code.OK,
		Tags:      tags,
		GasUsed:   tx.Gas(),
		GasWanted: tx.Gas(),
	}
}<|MERGE_RESOLUTION|>--- conflicted
+++ resolved
@@ -157,8 +157,6 @@
 			return *errResp
 		}
 
-<<<<<<< HEAD
-=======
 		if coin.Reserve().Cmp(commissionInBaseCoin) < 0 {
 			return Response{
 				Code: code.CoinReserveNotSufficient,
@@ -172,7 +170,6 @@
 			}
 		}
 
->>>>>>> 9750e518
 		commission = formula.CalculateSaleAmount(coin.Volume(), coin.Reserve(), coin.Crr(), commissionInBaseCoin)
 	}
 
