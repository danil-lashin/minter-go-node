--- conflicted
+++ resolved
@@ -30,10 +30,10 @@
 			})}
 	}
 
-	if !context.Coins().Exists(data.Coin) {
+	if !context.Coins().Exists(tx.GasCoin) {
 		return &Response{
 			Code: code.CoinNotExists,
-			Log:  fmt.Sprintf("Coin %d not exists", data.Coin),
+			Log:  fmt.Sprintf("Coin %s not exists", tx.GasCoin),
 			Info: EncodeError(map[string]string{
 				"code":    strconv.Itoa(int(code.CoinNotExists)),
 				"coin_id": fmt.Sprintf("%s", tx.GasCoin.String()),
@@ -109,8 +109,6 @@
 			return *errResp
 		}
 
-<<<<<<< HEAD
-=======
 		if gasCoin.Reserve().Cmp(commissionInBaseCoin) < 0 {
 			return Response{
 				Code: code.CoinReserveNotSufficient,
@@ -124,7 +122,6 @@
 			}
 		}
 
->>>>>>> 9750e518
 		commission = formula.CalculateSaleAmount(gasCoin.Volume(), gasCoin.Reserve(), gasCoin.Crr(), commissionInBaseCoin)
 	}
 
