package transaction

import (
	"encoding/hex"
	"fmt"
	"github.com/MinterTeam/minter-go-node/core/code"
	"github.com/MinterTeam/minter-go-node/core/commissions"
	"github.com/MinterTeam/minter-go-node/core/state"
	"github.com/MinterTeam/minter-go-node/core/types"
	"github.com/MinterTeam/minter-go-node/formula"
	"github.com/tendermint/tendermint/libs/kv"
	"math/big"
	"strconv"
)

type RecreateCoinData struct {
	Name                 string
	Symbol               types.CoinSymbol
	InitialAmount        *big.Int
	InitialReserve       *big.Int
	ConstantReserveRatio uint
	MaxSupply            *big.Int
}

func (data RecreateCoinData) BasicCheck(tx *Transaction, context *state.CheckState) *Response {
	if data.InitialReserve == nil || data.InitialAmount == nil || data.MaxSupply == nil {
		return &Response{
			Code: code.DecodeError,
			Log:  "Incorrect tx data",
			Info: EncodeError(map[string]string{
				"code": strconv.Itoa(int(code.DecodeError)),
			}),
		}
	}

	if len(data.Name) > maxCoinNameBytes {
		return &Response{
			Code: code.InvalidCoinName,
			Log:  fmt.Sprintf("Coin name is invalid. Allowed up to %d bytes.", maxCoinNameBytes),
			Info: EncodeError(map[string]string{
				"code": strconv.Itoa(int(code.InvalidCoinName)),
			}),
		}
	}

	if data.ConstantReserveRatio < 10 || data.ConstantReserveRatio > 100 {
		return &Response{
			Code: code.WrongCrr,
			Log:  fmt.Sprintf("Constant Reserve Ratio should be between 10 and 100"),
			Info: EncodeError(map[string]string{
				"code": strconv.Itoa(int(code.WrongCrr)),
			}),
		}
	}

	if data.InitialAmount.Cmp(minCoinSupply) == -1 || data.InitialAmount.Cmp(data.MaxSupply) == 1 {
		return &Response{
			Code: code.WrongCoinSupply,
			Log:  fmt.Sprintf("Coin supply should be between %s and %s", minCoinSupply.String(), data.MaxSupply.String()),
			Info: EncodeError(map[string]string{
				"code": strconv.Itoa(int(code.WrongCoinSupply)),
			}),
		}
	}

	if data.MaxSupply.Cmp(maxCoinSupply) == 1 {
		return &Response{
			Code: code.WrongCoinSupply,
			Log:  fmt.Sprintf("Max coin supply should be less than %s", maxCoinSupply),
			Info: EncodeError(map[string]string{
				"code": strconv.Itoa(int(code.WrongCoinSupply)),
			}),
		}
	}

	if data.InitialReserve.Cmp(minCoinReserve) == -1 {
		return &Response{
			Code: code.WrongCoinSupply,
			Log:  fmt.Sprintf("Coin reserve should be greater than or equal to %s", minCoinReserve.String()),
			Info: EncodeError(map[string]string{
				"code": strconv.Itoa(int(code.WrongCoinSupply)),
			}),
		}
	}

	sender, _ := tx.Sender()

	coin := context.Coins().GetCoinBySymbol(data.Symbol, 0)
	if coin == nil {
		return &Response{
			Code: code.CoinNotExists,
			Log:  fmt.Sprintf("Coin %s not exists", data.Symbol),
			Info: EncodeError(map[string]string{
				"code":        strconv.Itoa(int(code.CoinNotExists)),
				"coin_symbol": fmt.Sprintf("%s", data.Symbol.String()),
			}),
		}
	}

	symbolInfo := context.Coins().GetSymbolInfo(coin.Symbol())
	if symbolInfo == nil || symbolInfo.OwnerAddress() == nil || symbolInfo.OwnerAddress().Compare(sender) != 0 {
		return &Response{
			Code: code.IsNotOwnerOfCoin,
			Log:  "Sender is not owner of coin",
			Info: EncodeError(map[string]string{
				"code": strconv.Itoa(int(code.IsNotOwnerOfCoin)),
			}),
		}
	}

	return nil
}

func (data RecreateCoinData) String() string {
	return fmt.Sprintf("RECREATE COIN symbol:%s reserve:%s amount:%s crr:%d",
		data.Symbol.String(), data.InitialReserve, data.InitialAmount, data.ConstantReserveRatio)
}

func (data RecreateCoinData) Gas() int64 {
	return commissions.RecreateCoin
}

func (data RecreateCoinData) Run(tx *Transaction, context state.Interface, rewardPool *big.Int, currentBlock uint64) Response {
	sender, _ := tx.Sender()

	var checkState *state.CheckState
	var isCheck bool
	if checkState, isCheck = context.(*state.CheckState); !isCheck {
		checkState = state.NewCheckState(context.(*state.State))
	}

	response := data.BasicCheck(tx, checkState)
	if response != nil {
		return *response
	}

	commissionInBaseCoin := tx.CommissionInBaseCoin()
	commission := big.NewInt(0).Set(commissionInBaseCoin)

	if tx.GasCoin != types.GetBaseCoinID() {
		gasCoin := checkState.Coins().GetCoin(tx.GasCoin)

		errResp := CheckReserveUnderflow(gasCoin, commissionInBaseCoin)
		if errResp != nil {
			return *errResp
		}

<<<<<<< HEAD
=======
		if gasCoin.Reserve().Cmp(commissionInBaseCoin) < 0 {
			return Response{
				Code: code.CoinReserveNotSufficient,
				Log:  fmt.Sprintf("Gas coin reserve balance is not sufficient for transaction. Has: %s %s, required %s %s", gasCoin.Reserve().String(), types.GetBaseCoin(), commissionInBaseCoin.String(), types.GetBaseCoin()),
				Info: EncodeError(map[string]string{
					"code":           strconv.Itoa(int(code.CoinReserveNotSufficient)),
					"has_value":      gasCoin.Reserve().String(),
					"required_value": commissionInBaseCoin.String(),
					"coin_symbol":    gasCoin.GetFullSymbol(),
				}),
			}
		}

>>>>>>> 9750e518
		commission = formula.CalculateSaleAmount(gasCoin.Volume(), gasCoin.Reserve(), gasCoin.Crr(), commissionInBaseCoin)
	}

	if checkState.Accounts().GetBalance(sender, tx.GasCoin).Cmp(commission) < 0 {
		gasCoin := checkState.Coins().GetCoin(tx.GasCoin)

		return Response{
			Code: code.InsufficientFunds,
			Log:  fmt.Sprintf("Insufficient funds for sender account: %s. Wanted %s %s", sender.String(), commission.String(), gasCoin.GetFullSymbol()),
			Info: EncodeError(map[string]string{
				"code":         strconv.Itoa(int(code.InsufficientFunds)),
				"sender":       sender.String(),
				"needed_value": commission.String(),
				"coin_symbol":  gasCoin.GetFullSymbol(),
			}),
		}
	}

	if checkState.Accounts().GetBalance(sender, types.GetBaseCoinID()).Cmp(data.InitialReserve) < 0 {
		return Response{
			Code: code.InsufficientFunds,
			Log:  fmt.Sprintf("Insufficient funds for sender account: %s. Wanted %s %s", sender.String(), data.InitialReserve.String(), types.GetBaseCoin()),
			Info: EncodeError(map[string]string{
				"code":           strconv.Itoa(int(code.InsufficientFunds)),
				"sender":         sender.String(),
				"needed_reserve": data.InitialReserve.String(),
				"coin_symbol":    fmt.Sprintf("%s", types.GetBaseCoin()),
			}),
		}
	}

	if tx.GasCoin.IsBaseCoin() {
		gasCoin := checkState.Coins().GetCoin(tx.GasCoin)

		totalTxCost := big.NewInt(0)
		totalTxCost.Add(totalTxCost, data.InitialReserve)
		totalTxCost.Add(totalTxCost, commission)

		if checkState.Accounts().GetBalance(sender, types.GetBaseCoinID()).Cmp(totalTxCost) < 0 {
			return Response{
				Code: code.InsufficientFunds,
				Log:  fmt.Sprintf("Insufficient funds for sender account: %s. Wanted %s %s", sender.String(), totalTxCost.String(), gasCoin.GetFullSymbol()),
				Info: EncodeError(map[string]string{
					"code":         strconv.Itoa(int(code.InsufficientFunds)),
					"sender":       sender.String(),
					"needed_value": totalTxCost.String(),
					"coin_symbol":  gasCoin.GetFullSymbol(),
				}),
			}
		}
	}

	tags := kv.Pairs{
		kv.Pair{Key: []byte("tx.type"), Value: []byte(hex.EncodeToString([]byte{byte(TypeRecreateCoin)}))},
		kv.Pair{Key: []byte("tx.from"), Value: []byte(hex.EncodeToString(sender[:]))},
	}

	if deliverState, ok := context.(*state.State); ok {
		rewardPool.Add(rewardPool, commissionInBaseCoin)

		deliverState.Coins.SubReserve(tx.GasCoin, commissionInBaseCoin)
		deliverState.Coins.SubVolume(tx.GasCoin, commission)

		deliverState.Accounts.SubBalance(sender, types.GetBaseCoinID(), data.InitialReserve)
		deliverState.Accounts.SubBalance(sender, tx.GasCoin, commission)

		coinID := deliverState.App.GetNextCoinID()
		deliverState.Coins.Recreate(
			coinID,
			data.Name,
			data.Symbol,
			data.InitialAmount,
			data.ConstantReserveRatio,
			data.InitialReserve,
			data.MaxSupply,
		)

		deliverState.App.SetCoinsCount(coinID.Uint32())
		deliverState.Accounts.AddBalance(sender, coinID, data.InitialAmount)
		deliverState.Accounts.SetNonce(sender, tx.Nonce)

		tags = append(tags, kv.Pair{
			Key:   []byte("tx.coin"),
			Value: []byte(data.Symbol.String()),
		})
	}

	return Response{
		Code:      code.OK,
		Tags:      tags,
		GasUsed:   tx.Gas(),
		GasWanted: tx.Gas(),
	}
}<|MERGE_RESOLUTION|>--- conflicted
+++ resolved
@@ -145,8 +145,6 @@
 			return *errResp
 		}
 
-<<<<<<< HEAD
-=======
 		if gasCoin.Reserve().Cmp(commissionInBaseCoin) < 0 {
 			return Response{
 				Code: code.CoinReserveNotSufficient,
@@ -160,7 +158,6 @@
 			}
 		}
 
->>>>>>> 9750e518
 		commission = formula.CalculateSaleAmount(gasCoin.Volume(), gasCoin.Reserve(), gasCoin.Crr(), commissionInBaseCoin)
 	}
 
