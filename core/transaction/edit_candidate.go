--- conflicted
+++ resolved
@@ -79,22 +79,6 @@
 			return *errResp
 		}
 
-<<<<<<< HEAD
-=======
-		if gasCoin.Reserve().Cmp(commissionInBaseCoin) < 0 {
-			return Response{
-				Code: code.CoinReserveNotSufficient,
-				Log:  fmt.Sprintf("Coin reserve balance is not sufficient for transaction. Has: %s, required %s", gasCoin.Reserve().String(), commissionInBaseCoin.String()),
-				Info: EncodeError(map[string]string{
-					"code":           strconv.Itoa(int(code.CoinReserveNotSufficient)),
-					"has_reserve":    gasCoin.Reserve().String(),
-					"required_value": commissionInBaseCoin.String(),
-					"coin":           gasCoin.GetFullSymbol(),
-				}),
-			}
-		}
-
->>>>>>> f019e3b8
 		commission = formula.CalculateSaleAmount(gasCoin.Volume(), gasCoin.Reserve(), gasCoin.Crr(), commissionInBaseCoin)
 	}
 
