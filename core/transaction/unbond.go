--- conflicted
+++ resolved
@@ -131,8 +131,6 @@
 			return *errResp
 		}
 
-<<<<<<< HEAD
-=======
 		if gasCoin.Reserve().Cmp(commissionInBaseCoin) < 0 {
 			return Response{
 				Code: code.CoinReserveNotSufficient,
@@ -146,7 +144,6 @@
 			}
 		}
 
->>>>>>> 9750e518
 		commission = formula.CalculateSaleAmount(gasCoin.Volume(), gasCoin.Reserve(), gasCoin.Crr(), commissionInBaseCoin)
 	}
 
