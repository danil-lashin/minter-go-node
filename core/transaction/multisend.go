--- conflicted
+++ resolved
@@ -2,6 +2,7 @@
 
 import (
 	"encoding/hex"
+	"encoding/json"
 	"fmt"
 	"github.com/MinterTeam/minter-go-node/core/code"
 	"github.com/MinterTeam/minter-go-node/core/commissions"
@@ -47,6 +48,18 @@
 	Value *big.Int
 }
 
+func (item MultisendDataItem) MarshalJSON() ([]byte, error) {
+	return json.Marshal(struct {
+		Coin  string `json:"coin"`
+		To    string `json:"to"`
+		Value string `json:"value"`
+	}{
+		Coin:  item.Coin.String(),
+		To:    item.To.String(),
+		Value: item.Value.String(),
+	})
+}
+
 func (data MultisendData) String() string {
 	return fmt.Sprintf("MULTISEND")
 }
@@ -80,8 +93,6 @@
 			return *errResp
 		}
 
-<<<<<<< HEAD
-=======
 		if coin.Reserve().Cmp(commissionInBaseCoin) < 0 {
 			return Response{
 				Code: code.CoinReserveNotSufficient,
@@ -95,7 +106,6 @@
 			}
 		}
 
->>>>>>> 9750e518
 		commission = formula.CalculateSaleAmount(coin.Volume(), coin.Reserve(), coin.Crr(), commissionInBaseCoin)
 	}
 
