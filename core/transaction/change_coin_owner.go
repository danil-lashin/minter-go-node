package transaction

import (
	"encoding/hex"
	"fmt"
	"github.com/MinterTeam/minter-go-node/core/code"
	"github.com/MinterTeam/minter-go-node/core/commissions"
	"github.com/MinterTeam/minter-go-node/core/state"
	"github.com/MinterTeam/minter-go-node/core/types"
	"github.com/MinterTeam/minter-go-node/formula"
	"github.com/tendermint/tendermint/libs/kv"
	"math/big"
	"strconv"
)

type ChangeCoinOwnerData struct {
	Symbol   types.CoinSymbol
	NewOwner types.Address
}

func (data ChangeCoinOwnerData) BasicCheck(tx *Transaction, context *state.CheckState) *Response {
	sender, _ := tx.Sender()

	info := context.Coins().GetSymbolInfo(data.Symbol)
	if info == nil {
		return &Response{
			Code: code.CoinNotExists,
			Log:  fmt.Sprintf("Coin %s not exists", data.Symbol),
		}
	}

	if info.OwnerAddress() == nil || info.OwnerAddress().Compare(sender) != 0 {
		return &Response{
			Code: code.IsNotOwnerOfCoin,
			Log:  "Sender is not owner of coin",
		}
	}

	return nil
}

func (data ChangeCoinOwnerData) String() string {
	return fmt.Sprintf("CHANGE OWNER COIN symbol:%s new owner:%s", data.Symbol.String(), data.NewOwner.String())
}

func (data ChangeCoinOwnerData) Gas() int64 {
	return commissions.ChangeOwner
}

func (data ChangeCoinOwnerData) Run(tx *Transaction, context state.Interface, rewardPool *big.Int, currentBlock uint64) Response {
	sender, _ := tx.Sender()

	var checkState *state.CheckState
	var isCheck bool
	if checkState, isCheck = context.(*state.CheckState); !isCheck {
		checkState = state.NewCheckState(context.(*state.State))
	}

	response := data.BasicCheck(tx, checkState)
	if response != nil {
		return *response
	}

	commissionInBaseCoin := tx.CommissionInBaseCoin()
	commission := big.NewInt(0).Set(commissionInBaseCoin)

	if tx.GasCoin != types.GetBaseCoinID() {
		gasCoin := checkState.Coins().GetCoin(tx.GasCoin)

		errResp := CheckReserveUnderflow(gasCoin, commissionInBaseCoin)
		if errResp != nil {
			return *errResp
		}

<<<<<<< HEAD
=======
		if gasCoin.Reserve().Cmp(commissionInBaseCoin) < 0 {
			return Response{
				Code: code.CoinReserveNotSufficient,
				Log:  fmt.Sprintf("Gas coin reserve balance is not sufficient for transaction. Has: %s %s, required %s %s", gasCoin.Reserve().String(), types.GetBaseCoin(), commissionInBaseCoin.String(), types.GetBaseCoin()),
				Info: EncodeError(map[string]string{
					"code":           strconv.Itoa(int(code.CoinReserveNotSufficient)),
					"has_value":      gasCoin.Reserve().String(),
					"required_value": commissionInBaseCoin.String(),
					"coin":           fmt.Sprintf("%s", types.GetBaseCoin()),
				}),
			}
		}

>>>>>>> f019e3b8
		commission = formula.CalculateSaleAmount(gasCoin.Volume(), gasCoin.Reserve(), gasCoin.Crr(), commissionInBaseCoin)
	}

	if checkState.Accounts().GetBalance(sender, tx.GasCoin).Cmp(commission) < 0 {
		gasCoin := checkState.Coins().GetCoin(tx.GasCoin)

		return Response{
			Code: code.InsufficientFunds,
			Log:  fmt.Sprintf("Insufficient funds for sender account: %s. Wanted %s %s", sender.String(), commission.String(), gasCoin.GetFullSymbol()),
			Info: EncodeError(map[string]string{
				"code":         strconv.Itoa(int(code.InsufficientFunds)),
				"sender":       sender.String(),
				"needed_value": commission.String(),
				"coin":         gasCoin.GetFullSymbol(),
			}),
		}
	}

	if deliverState, ok := context.(*state.State); ok {
		rewardPool.Add(rewardPool, commissionInBaseCoin)
		deliverState.Coins.SubReserve(tx.GasCoin, commissionInBaseCoin)
		deliverState.Coins.SubVolume(tx.GasCoin, commission)
		deliverState.Accounts.SubBalance(sender, tx.GasCoin, commission)
		deliverState.Coins.ChangeOwner(data.Symbol, data.NewOwner)
		deliverState.Accounts.SetNonce(sender, tx.Nonce)
	}

	tags := kv.Pairs{
		kv.Pair{Key: []byte("tx.type"), Value: []byte(hex.EncodeToString([]byte{byte(TypeChangeCoinOwner)}))},
		kv.Pair{Key: []byte("tx.from"), Value: []byte(hex.EncodeToString(sender[:]))},
		kv.Pair{Key: []byte("tx.coin"), Value: []byte(data.Symbol.String())},
	}

	return Response{
		Code:      code.OK,
		Tags:      tags,
		GasUsed:   tx.Gas(),
		GasWanted: tx.Gas(),
	}
}<|MERGE_RESOLUTION|>--- conflicted
+++ resolved
@@ -72,22 +72,6 @@
 			return *errResp
 		}
 
-<<<<<<< HEAD
-=======
-		if gasCoin.Reserve().Cmp(commissionInBaseCoin) < 0 {
-			return Response{
-				Code: code.CoinReserveNotSufficient,
-				Log:  fmt.Sprintf("Gas coin reserve balance is not sufficient for transaction. Has: %s %s, required %s %s", gasCoin.Reserve().String(), types.GetBaseCoin(), commissionInBaseCoin.String(), types.GetBaseCoin()),
-				Info: EncodeError(map[string]string{
-					"code":           strconv.Itoa(int(code.CoinReserveNotSufficient)),
-					"has_value":      gasCoin.Reserve().String(),
-					"required_value": commissionInBaseCoin.String(),
-					"coin":           fmt.Sprintf("%s", types.GetBaseCoin()),
-				}),
-			}
-		}
-
->>>>>>> f019e3b8
 		commission = formula.CalculateSaleAmount(gasCoin.Volume(), gasCoin.Reserve(), gasCoin.Crr(), commissionInBaseCoin)
 	}
 
