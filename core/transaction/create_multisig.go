--- conflicted
+++ resolved
@@ -104,8 +104,6 @@
 			return *errResp
 		}
 
-<<<<<<< HEAD
-=======
 		if gasCoin.Reserve().Cmp(commissionInBaseCoin) < 0 {
 			return Response{
 				Code: code.CoinReserveNotSufficient,
@@ -119,7 +117,6 @@
 			}
 		}
 
->>>>>>> 9750e518
 		commission = formula.CalculateSaleAmount(gasCoin.Volume(), gasCoin.Reserve(), gasCoin.Crr(), commissionInBaseCoin)
 	}
 
