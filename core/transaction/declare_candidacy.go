--- conflicted
+++ resolved
@@ -129,8 +129,6 @@
 			return *errResp
 		}
 
-<<<<<<< HEAD
-=======
 		if gasCoin.Reserve().Cmp(commissionInBaseCoin) < 0 {
 			return Response{
 				Code: code.CoinReserveNotSufficient,
@@ -144,7 +142,6 @@
 			}
 		}
 
->>>>>>> 9750e518
 		commission = formula.CalculateSaleAmount(gasCoin.Volume(), gasCoin.Reserve(), gasCoin.Crr(), commissionInBaseCoin)
 	}
 
