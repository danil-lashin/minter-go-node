package candidates

import (
	"bytes"
	"encoding/binary"
	"fmt"
	eventsdb "github.com/MinterTeam/minter-go-node/core/events"
	"github.com/MinterTeam/minter-go-node/core/state/bus"
	"github.com/MinterTeam/minter-go-node/core/types"
	"github.com/MinterTeam/minter-go-node/formula"
	"github.com/MinterTeam/minter-go-node/helpers"
	"github.com/MinterTeam/minter-go-node/rlp"
	"github.com/MinterTeam/minter-go-node/tree"

	"math/big"
	"sort"
	"sync"
)

const (
	CandidateStatusOffline = 0x01
	CandidateStatusOnline  = 0x02

	UnbondPeriod              = 518400
	MaxDelegatorsPerCandidate = 1000

	mainPrefix       = 'c'
	pubKeyIDPrefix   = mainPrefix + 'p'
	blockListPrefix  = mainPrefix + 'b'
	maxIDPrefix      = mainPrefix + 'i'
	stakesPrefix     = 's'
	totalStakePrefix = 't'
	updatesPrefix    = 'u'
)

var (
	minValidatorBipStake = big.NewInt(1000)
)

type RCandidates interface {
	Export(state *types.AppState)
	Exists(pubkey types.Pubkey) bool
	IsBlockedPubKey(pubkey types.Pubkey) bool
	Count() int
	IsNewCandidateStakeSufficient(coin types.CoinID, stake *big.Int, limit int) bool
	IsDelegatorStakeSufficient(address types.Address, pubkey types.Pubkey, coin types.CoinID, amount *big.Int) bool
	GetStakeValueOfAddress(pubkey types.Pubkey, address types.Address, coin types.CoinID) *big.Int
	GetCandidateOwner(pubkey types.Pubkey) types.Address
	GetCandidateControl(pubkey types.Pubkey) types.Address
	GetTotalStake(pubkey types.Pubkey) *big.Int
	LoadCandidates()
	LoadStakesOfCandidate(pubkey types.Pubkey)
	GetCandidate(pubkey types.Pubkey) *Candidate
	LoadStakes()
	GetCandidates() []*Candidate
	GetStakes(pubkey types.Pubkey) []*Stake
}

type Candidates struct {
	list map[uint32]*Candidate

	isDirty   bool
	blockList map[types.Pubkey]struct{}
	pubKeyIDs map[types.Pubkey]uint32
	maxID     uint32

	iavl tree.MTree
	bus  *bus.Bus

	lock   sync.RWMutex
	loaded bool
}

func NewCandidates(bus *bus.Bus, iavl tree.MTree) (*Candidates, error) {
	candidates := &Candidates{iavl: iavl, bus: bus}
	candidates.bus.SetCandidates(NewBus(candidates))

	return candidates, nil
}

func (c *Candidates) Commit() error {
	keys := c.getOrderedCandidates()

	hasDirty := false
	for _, pubkey := range keys {
		if c.getFromMap(pubkey).isDirty {
			hasDirty = true
			break
		}
	}

	if hasDirty {
		var candidates []*Candidate
		for _, key := range keys {
			candidates = append(candidates, c.getFromMap(key))
		}
		data, err := rlp.EncodeToBytes(candidates)
		if err != nil {
			return fmt.Errorf("can't encode candidates: %v", err)
		}

		path := []byte{mainPrefix}
		c.iavl.Set(path, data)
	}

	if c.isDirty {
		c.isDirty = false
		var pubIDs []pubkeyID
		for pk, v := range c.pubKeyIDs {
			pubIDs = append(pubIDs, pubkeyID{
				PubKey: pk,
				ID:     v,
			})
		}
		sort.SliceStable(pubIDs, func(i, j int) bool {
			return pubIDs[i].ID < pubIDs[j].ID
		})
		pubIdData, err := rlp.EncodeToBytes(pubIDs)
		if err != nil {
			panic(fmt.Sprintf("failed to encode candidates public key with ID: %s", err))
		}

		c.iavl.Set([]byte{pubKeyIDPrefix}, pubIdData)

		var blockList []types.Pubkey
		for pubKey := range c.blockList {
			blockList = append(blockList, pubKey)
		}
		sort.SliceStable(blockList, func(i, j int) bool {
			return bytes.Compare(blockList[i].Bytes(), blockList[j].Bytes()) == 1
		})
		blockListData, err := rlp.EncodeToBytes(blockList)
		if err != nil {
			return fmt.Errorf("can't encode block list of candidates: %v", err)
		}
		c.iavl.Set([]byte{blockListPrefix}, blockListData)

		c.iavl.Set([]byte{maxIDPrefix}, c.maxIDBytes())
	}

	for _, pubkey := range keys {
		candidate := c.getFromMap(pubkey)
		candidate.isDirty = false

		if candidate.isTotalStakeDirty {
			path := []byte{mainPrefix}
			path = append(path, candidate.idBytes()...)
			path = append(path, totalStakePrefix)
			c.iavl.Set(path, candidate.totalBipStake.Bytes())
			candidate.isTotalStakeDirty = false
		}

		for index, stake := range candidate.stakes {
			if !candidate.dirtyStakes[index] {
				continue
			}

			candidate.dirtyStakes[index] = false

			path := []byte{mainPrefix}
			path = append(path, candidate.idBytes()...)
			path = append(path, stakesPrefix)
			path = append(path, []byte(fmt.Sprintf("%d", index))...)

			if stake == nil || stake.Value.Cmp(big.NewInt(0)) == 0 {
				c.iavl.Remove(path)
				candidate.stakes[index] = nil
				continue
			}

			data, err := rlp.EncodeToBytes(stake)
			if err != nil {
				return fmt.Errorf("can't encode stake: %v", err)
			}

			c.iavl.Set(path, data)
		}

		if candidate.isUpdatesDirty {
			data, err := rlp.EncodeToBytes(candidate.updates)
			if err != nil {
				return fmt.Errorf("can't encode candidates updates: %v", err)
			}

			path := []byte{mainPrefix}
			path = append(path, candidate.idBytes()...)
			path = append(path, updatesPrefix)
			c.iavl.Set(path, data)
			candidate.isUpdatesDirty = false
		}
	}

	return nil
}

func (c *Candidates) GetNewCandidates(valCount int) []Candidate {
	var result []Candidate

	candidates := c.GetCandidates()
	for _, candidate := range candidates {
		if candidate.Status == CandidateStatusOffline {
			continue
		}

		if candidate.totalBipStake.Cmp(minValidatorBipStake) == -1 {
			continue
		}

		result = append(result, *candidate)
	}

	sort.Slice(result, func(i, j int) bool {
		return result[i].totalBipStake.Cmp(result[j].totalBipStake) == 1
	})

	if len(result) > valCount {
		result = result[:valCount]
	}

	return result
}

func (c *Candidates) Create(ownerAddress, rewardAddress, controlAddress types.Address, pubkey types.Pubkey, commission uint) {
	candidate := &Candidate{
		ID:                c.getOrNewID(pubkey),
		PubKey:            pubkey,
		RewardAddress:     rewardAddress,
		OwnerAddress:      ownerAddress,
		ControlAddress:    controlAddress,
		Commission:        commission,
		Status:            CandidateStatusOffline,
		totalBipStake:     big.NewInt(0),
		stakes:            [MaxDelegatorsPerCandidate]*Stake{},
		isDirty:           true,
		isTotalStakeDirty: true,
	}

	candidate.setTmAddress()
	c.setToMap(pubkey, candidate)
}

func (c *Candidates) CreateWithID(ownerAddress, rewardAddress, controlAddress types.Address, pubkey types.Pubkey, commission uint, id uint32) {
	c.setPubKeyID(pubkey, id)
	c.Create(ownerAddress, rewardAddress, controlAddress, pubkey, commission)
}

func (c *Candidates) PunishByzantineCandidate(height uint64, tmAddress types.TmAddress) {
	candidate := c.GetCandidateByTendermintAddress(tmAddress)
	stakes := c.GetStakes(candidate.PubKey)

	for _, stake := range stakes {
		newValue := big.NewInt(0).Set(stake.Value)
		newValue.Mul(newValue, big.NewInt(95))
		newValue.Div(newValue, big.NewInt(100))

		slashed := big.NewInt(0).Set(stake.Value)
		slashed.Sub(slashed, newValue)

		if !stake.Coin.IsBaseCoin() {
			coin := c.bus.Coins().GetCoin(stake.Coin)
			ret := formula.CalculateSaleReturn(coin.Volume, coin.Reserve, coin.Crr, slashed)

			c.bus.Coins().SubCoinVolume(coin.ID, slashed)
			c.bus.Coins().SubCoinReserve(coin.ID, ret)

			c.bus.App().AddTotalSlashed(ret)
			c.bus.Checker().AddCoin(stake.Coin, big.NewInt(0).Neg(ret))
		} else {
			c.bus.App().AddTotalSlashed(slashed)
			c.bus.Checker().AddCoin(stake.Coin, big.NewInt(0).Neg(slashed))
		}

		c.bus.Events().AddEvent(uint32(height), &eventsdb.SlashEvent{
			Address:         stake.Owner,
			Amount:          slashed.String(),
			Coin:            stake.Coin,
			ValidatorPubKey: candidate.PubKey,
		})

		c.bus.FrozenFunds().AddFrozenFund(height+UnbondPeriod, stake.Owner, candidate.PubKey, stake.Coin, newValue)
		stake.setValue(big.NewInt(0))
	}
}

func (c *Candidates) GetCandidateByTendermintAddress(address types.TmAddress) *Candidate {
	candidates := c.GetCandidates()
	for _, candidate := range candidates {
		if candidate.GetTmAddress() == address {
			return candidate
		}
	}

	return nil
}

func (c *Candidates) RecalculateStakes(height uint64) {
	c.recalculateStakesNew(height)
}

func (c *Candidates) recalculateStakesNew(height uint64) {
	coinsCache := newCoinsCache()

	for _, pubkey := range c.getOrderedCandidates() {
		candidate := c.getFromMap(pubkey)
		stakes := &candidate.stakes
		for _, stake := range stakes {
			if stake == nil {
				continue
			}
			stake.setBipValue(c.calculateBipValue(stake.Coin, stake.Value, false, true, coinsCache))
		}

		// apply updates for existing stakes
		for _, update := range candidate.updates {
			stake := c.GetStakeOfAddress(candidate.PubKey, update.Owner, update.Coin)
			if stake != nil {
				stake.addValue(update.Value)
				update.setValue(big.NewInt(0))
				stake.setBipValue(c.calculateBipValue(stake.Coin, stake.Value, false, true, coinsCache))
			}
		}

		candidate.FilterUpdates()
		for _, update := range candidate.updates {
			update.setBipValue(c.calculateBipValue(update.Coin, update.Value, false, true, coinsCache))
		}

		for _, update := range candidate.updates {
			// find and replace smallest stake
			index := -1
			smallestStake := big.NewInt(0)

			for i, stake := range stakes {
				if stake == nil {
					index = i
					smallestStake = big.NewInt(0)
					break
				}

				if index == -1 || smallestStake.Cmp(stake.BipValue) == 1 {
					smallestStake = big.NewInt(0).Set(stake.BipValue)
					index = i
				}
			}

			if smallestStake.Cmp(update.BipValue) == 1 {
				c.stakeKick(update.Owner, update.Value, update.Coin, candidate.PubKey, height)
				update.setValue(big.NewInt(0))
				continue
			}

			if stakes[index] != nil {
				c.stakeKick(stakes[index].Owner, stakes[index].Value, stakes[index].Coin, candidate.PubKey, height)
			}

			candidate.SetStakeAtIndex(index, update, true)
		}

		candidate.clearUpdates()

		totalBipValue := big.NewInt(0)
		for _, stake := range stakes {
			if stake == nil {
				continue
			}
			totalBipValue.Add(totalBipValue, stake.BipValue)
		}

		candidate.setTotalBipStake(totalBipValue)
	}
}

func (c *Candidates) stakeKick(owner types.Address, value *big.Int, coin types.CoinID, pubKey types.Pubkey, height uint64) {
	c.bus.WaitList().AddToWaitList(owner, pubKey, coin, value)
	c.bus.Events().AddEvent(uint32(height), &eventsdb.StakeKickEvent{
		Address:         owner,
		Amount:          value.String(),
		Coin:            coin,
		ValidatorPubKey: pubKey,
	})
	c.bus.Accounts().AddBalance(owner, coin, value)
	c.bus.Checker().AddCoin(coin, big.NewInt(0).Neg(value))
}

func (c *Candidates) Exists(pubkey types.Pubkey) bool {
	c.lock.RLock()
	defer c.lock.RUnlock()

	return c.existPubKey(pubkey)
}

func (c *Candidates) existPubKey(pubKey types.Pubkey) bool {
	if c.pubKeyIDs == nil {
		return false
	}
	_, exists := c.pubKeyIDs[pubKey]
	return exists
}

func (c *Candidates) IsBlockedPubKey(pubkey types.Pubkey) bool {
	return c.isBlocked(pubkey)
}

func (c *Candidates) isBlocked(pubKey types.Pubkey) bool {
	c.lock.Lock()
	defer c.lock.Unlock()

	_, exists := c.blockList[pubKey]
	return exists
}

func (c *Candidates) Count() int {
	c.lock.RLock()
	defer c.lock.RUnlock()

	return len(c.list)
}

func (c *Candidates) IsNewCandidateStakeSufficient(coin types.CoinID, stake *big.Int, limit int) bool {
	c.lock.RLock()
	defer c.lock.RUnlock()

	bipValue := c.calculateBipValue(coin, stake, true, true, nil)
	var stakes []*big.Int

	for _, candidate := range c.list {
		stakes = append(stakes, big.NewInt(0).Set(candidate.totalBipStake))
	}

	sort.SliceStable(stakes, func(i, j int) bool {
		return stakes[i].Cmp(stakes[j]) == 1
	})

	for _, stake := range stakes[:limit] {
		if stake.Cmp(bipValue) == -1 {
			return true
		}
	}

	return false
}

func (c *Candidates) GetCandidate(pubkey types.Pubkey) *Candidate {
	return c.getFromMap(pubkey)
}

func (c *Candidates) IsDelegatorStakeSufficient(address types.Address, pubkey types.Pubkey, coin types.CoinID, amount *big.Int) bool {
	stakes := c.GetStakes(pubkey)
	if len(stakes) < MaxDelegatorsPerCandidate {
		return true
	}

	stakeValue := c.calculateBipValue(coin, amount, true, true, nil)
	for _, stake := range stakes {
		if stakeValue.Cmp(stake.BipValue) == 1 || (stake.Owner == address && stake.Coin == coin) {
			return true
		}
	}

	return false
}

func (c *Candidates) Delegate(address types.Address, pubkey types.Pubkey, coin types.CoinID, value *big.Int, bipValue *big.Int) {
	stake := &Stake{
		Owner:    address,
		Coin:     coin,
		Value:    big.NewInt(0).Set(value),
		BipValue: big.NewInt(0).Set(bipValue),
	}

	candidate := c.GetCandidate(pubkey)

	candidate.addUpdate(stake)

	c.bus.Checker().AddCoin(coin, value)
}

func (c *Candidates) Edit(pubkey types.Pubkey, rewardAddress types.Address, ownerAddress types.Address, controlAddress types.Address) {
	candidate := c.getFromMap(pubkey)
	candidate.setOwner(ownerAddress)
	candidate.setReward(rewardAddress)
	candidate.setControl(controlAddress)
}

func (c *Candidates) SetOnline(pubkey types.Pubkey) {
	c.getFromMap(pubkey).setStatus(CandidateStatusOnline)
}

func (c *Candidates) SetOffline(pubkey types.Pubkey) {
	c.getFromMap(pubkey).setStatus(CandidateStatusOffline)
}

func (c *Candidates) SubStake(address types.Address, pubkey types.Pubkey, coin types.CoinID, value *big.Int) {
	stake := c.GetStakeOfAddress(pubkey, address, coin)
	stake.subValue(value)
	c.bus.Checker().AddCoin(coin, big.NewInt(0).Neg(value))
}

func (c *Candidates) GetCandidates() []*Candidate {
	var candidates []*Candidate
	for _, pubkey := range c.getOrderedCandidates() {
		candidates = append(candidates, c.getFromMap(pubkey))
	}

	return candidates
}

func (c *Candidates) GetTotalStake(pubkey types.Pubkey) *big.Int {
	candidate := c.getFromMap(pubkey)
	if candidate.totalBipStake == nil {
		path := []byte{mainPrefix}
		path = append(path, pubkey[:]...)
		path = append(path, totalStakePrefix)
		_, enc := c.iavl.Get(path)
		if len(enc) == 0 {
			candidate.totalBipStake = big.NewInt(0)
			return big.NewInt(0)
		}

		candidate.totalBipStake = big.NewInt(0).SetBytes(enc)
	}

	return candidate.totalBipStake
}

func (c *Candidates) GetStakes(pubkey types.Pubkey) []*Stake {
	candidate := c.GetCandidate(pubkey)

	var stakes []*Stake
	for i := 0; i < MaxDelegatorsPerCandidate; i++ {
		stake := candidate.stakes[i]
		if stake == nil {
			continue
		}
		stakes = append(stakes, stake)
	}

	return stakes
}

func (c *Candidates) StakesCount(pubkey types.Pubkey) int {
	return c.GetCandidate(pubkey).stakesCount
}

func (c *Candidates) GetStakeOfAddress(pubkey types.Pubkey, address types.Address, coin types.CoinID) *Stake {
	candidate := c.GetCandidate(pubkey)
	for _, stake := range candidate.stakes {
		if stake == nil {
			continue
		}

		if stake.Owner == address && stake.Coin == coin {
			return stake
		}
	}

	return nil
}

func (c *Candidates) GetStakeValueOfAddress(pubkey types.Pubkey, address types.Address, coin types.CoinID) *big.Int {
	stake := c.GetStakeOfAddress(pubkey, address, coin)
	if stake == nil {
		return nil
	}

	return stake.Value
}

func (c *Candidates) GetCandidateOwner(pubkey types.Pubkey) types.Address {
	return c.getFromMap(pubkey).OwnerAddress
}

func (c *Candidates) GetCandidateControl(pubkey types.Pubkey) types.Address {
	return c.getFromMap(pubkey).ControlAddress
}

// Load only list candidates (for read)
func (c *Candidates) LoadCandidates() {
	if c.checkAndSetLoaded() {
		return
	}

	_ = c.loadCandidatesList()
}

// Load full info about candidates (for edit)
func (c *Candidates) LoadCandidatesDeliver() {
	if c.checkAndSetLoaded() {
		return
	}

	c.maxID = c.loadCandidatesList()

	_, blockListEnc := c.iavl.Get([]byte{blockListPrefix})
	if len(blockListEnc) != 0 {
		var blockList []types.Pubkey
		if err := rlp.DecodeBytes(blockListEnc, &blockList); err != nil {
			panic(fmt.Sprintf("failed to decode candidates block list: %s", err))
		}

		blockListMap := map[types.Pubkey]struct{}{}
		for _, pubkey := range blockList {
			blockListMap[pubkey] = struct{}{}
		}
		c.setBlockList(blockListMap)
	}

	_, valueMaxID := c.iavl.Get([]byte{maxIDPrefix})
	if len(valueMaxID) != 0 {
		c.maxID = binary.LittleEndian.Uint32(valueMaxID)
	}

}

func (c *Candidates) loadCandidatesList() (maxID uint32) {
	_, pubIDenc := c.iavl.Get([]byte{pubKeyIDPrefix})
	if len(pubIDenc) != 0 {
		var pubIDs []pubkeyID
		if err := rlp.DecodeBytes(pubIDenc, &pubIDs); err != nil {
			panic(fmt.Sprintf("failed to decode candidates: %s", err))
		}

		pubKeyIDs := map[types.Pubkey]uint32{}
		for _, v := range pubIDs {
			pubKeyIDs[v.PubKey] = v.ID
			if v.ID > maxID {
				maxID = v.ID
			}
		}
		c.setPubKeyIDs(pubKeyIDs)
	}

	path := []byte{mainPrefix}
	_, enc := c.iavl.Get(path)
	if len(enc) != 0 {
		var candidates []*Candidate
		if err := rlp.DecodeBytes(enc, &candidates); err != nil {
			panic(fmt.Sprintf("failed to decode candidates: %s", err))
		}

		for _, candidate := range candidates {
			// load total stake
			path = append([]byte{mainPrefix}, candidate.idBytes()...)
			path = append(path, totalStakePrefix)
			_, enc = c.iavl.Get(path)
			if len(enc) == 0 {
				candidate.totalBipStake = big.NewInt(0)
			} else {
				candidate.totalBipStake = big.NewInt(0).SetBytes(enc)
			}

			candidate.setTmAddress()
			c.setToMap(candidate.PubKey, candidate)
		}
	}

	return maxID
}

func (c *Candidates) checkAndSetLoaded() bool {
	c.lock.RLock()
	if c.loaded {
		c.lock.RUnlock()
		return true
	}
	c.lock.RUnlock()
	c.lock.Lock()
	c.loaded = true
	c.lock.Unlock()
	return false
}

func (c *Candidates) LoadStakes() {
	for pubkey := range c.pubKeyIDs {
		c.LoadStakesOfCandidate(pubkey)
	}
}

func (c *Candidates) calculateBipValue(coinID types.CoinID, amount *big.Int, includeSelf, includeUpdates bool, coinsCache *coinsCache) *big.Int {
	if coinID.IsBaseCoin() {
		return big.NewInt(0).Set(amount)
	}

<<<<<<< HEAD
	coin := c.bus.Coins().GetCoin(coinID)

	saleReturn, totalDelegatedValue := big.NewInt(0), big.NewInt(0)
	if coinsCache.Exists(coinID) {
		saleReturn, totalDelegatedValue = coinsCache.Get(coinID)
=======
	if amount.Cmp(big.NewInt(0)) == 0 {
		return big.NewInt(0)
	}

	totalAmount := big.NewInt(0)
	if includeSelf {
		totalAmount.Set(amount)
>>>>>>> 0e4d214e
	}

	if includeSelf {
		totalDelegatedValue.Add(totalDelegatedValue, amount)
	}

	if !coinsCache.Exists(coinID) {
		candidates := c.GetCandidates()
		for _, candidate := range candidates {
			for _, stake := range candidate.stakes {
				if stake != nil && stake.Coin == coinID {
					totalDelegatedValue.Add(totalDelegatedValue, stake.Value)
				}
			}

			if includeUpdates {
				for _, update := range candidate.updates {
					if update.Coin == coinID {
						totalDelegatedValue.Add(totalDelegatedValue, update.Value)
					}
				}
			}
		}

		nonLockedSupply := big.NewInt(0).Sub(coin.Volume, totalDelegatedValue)
		saleReturn = formula.CalculateSaleReturn(coin.Volume, coin.Reserve, coin.Crr, nonLockedSupply)
		coinsCache.Set(coinID, saleReturn, totalDelegatedValue)
	}

	return big.NewInt(0).Div(big.NewInt(0).Mul(big.NewInt(0).Sub(coin.Reserve, saleReturn), amount), totalDelegatedValue)
}

func (c *Candidates) Punish(height uint64, address types.TmAddress) *big.Int {
	totalStake := big.NewInt(0)

	candidate := c.GetCandidateByTendermintAddress(address)

	stakes := c.GetStakes(candidate.PubKey)
	for _, stake := range stakes {
		newValue := big.NewInt(0).Set(stake.Value)
		newValue.Mul(newValue, big.NewInt(99))
		newValue.Div(newValue, big.NewInt(100))

		slashed := big.NewInt(0).Set(stake.Value)
		slashed.Sub(slashed, newValue)

		if !stake.Coin.IsBaseCoin() {
			coin := c.bus.Coins().GetCoin(stake.Coin)
			ret := formula.CalculateSaleReturn(coin.Volume, coin.Reserve, coin.Crr, slashed)

			c.bus.Coins().SubCoinVolume(coin.ID, slashed)
			c.bus.Coins().SubCoinReserve(coin.ID, ret)

			c.bus.App().AddTotalSlashed(ret)
			c.bus.Checker().AddCoin(stake.Coin, big.NewInt(0).Neg(ret))
		} else {
			c.bus.App().AddTotalSlashed(slashed)
			c.bus.Checker().AddCoin(stake.Coin, big.NewInt(0).Neg(slashed))
		}

		c.bus.Events().AddEvent(uint32(height), &eventsdb.SlashEvent{
			Address:         stake.Owner,
			Amount:          slashed.String(),
			Coin:            stake.Coin,
			ValidatorPubKey: candidate.PubKey,
		})

		stake.setValue(newValue)
		totalStake.Add(totalStake, newValue)
	}

	return totalStake
}

func (c *Candidates) SetStakes(pubkey types.Pubkey, stakes []types.Stake, updates []types.Stake) {
	candidate := c.GetCandidate(pubkey)
	candidate.stakesCount = len(stakes)

	for _, u := range updates {
		candidate.addUpdate(&Stake{
			Owner:    u.Owner,
			Coin:     u.Coin,
			Value:    helpers.StringToBigInt(u.Value),
			BipValue: helpers.StringToBigInt(u.BipValue),
		})
	}

	count := len(stakes)
	if count > MaxDelegatorsPerCandidate {
		count = MaxDelegatorsPerCandidate

		for _, u := range stakes[1000:] {
			candidate.addUpdate(&Stake{
				Owner:    u.Owner,
				Coin:     u.Coin,
				Value:    helpers.StringToBigInt(u.Value),
				BipValue: helpers.StringToBigInt(u.BipValue),
			})
		}
	}

	for i, s := range stakes[:count] {
		candidate.stakes[i] = &Stake{
			Owner:    s.Owner,
			Coin:     s.Coin,
			Value:    helpers.StringToBigInt(s.Value),
			BipValue: helpers.StringToBigInt(s.BipValue),
			markDirty: func(index int) {
				candidate.dirtyStakes[index] = true
			},
			index: i,
		}

		candidate.stakes[i].markDirty(i)
	}
}

func (c *Candidates) Export(state *types.AppState) {
	c.LoadCandidatesDeliver()
	c.LoadStakes()

	candidates := c.GetCandidates()
	state.Candidates = make([]types.Candidate, 0, len(candidates))
	for _, candidate := range candidates {
		candidateStakes := c.GetStakes(candidate.PubKey)
		stakes := make([]types.Stake, len(candidateStakes))
		for i, s := range candidateStakes {
			stakes[i] = types.Stake{
				Owner:    s.Owner,
				Coin:     s.Coin,
				Value:    s.Value.String(),
				BipValue: s.BipValue.String(),
			}
		}

		updates := make([]types.Stake, len(candidate.updates))
		for i, u := range candidate.updates {
			updates[i] = types.Stake{
				Owner:    u.Owner,
				Coin:     u.Coin,
				Value:    u.Value.String(),
				BipValue: u.BipValue.String(),
			}
		}

		state.Candidates = append(state.Candidates, types.Candidate{
			ID:             candidate.ID,
			RewardAddress:  candidate.RewardAddress,
			OwnerAddress:   candidate.OwnerAddress,
			ControlAddress: candidate.ControlAddress,
			TotalBipStake:  candidate.GetTotalBipStake().String(),
			PubKey:         candidate.PubKey,
			Commission:     candidate.Commission,
			Status:         candidate.Status,
			Updates:        updates,
			Stakes:         stakes,
		})
	}

	for pubkey := range c.blockList {
		state.BlockListCandidates = append(state.BlockListCandidates, pubkey)
	}
	sort.SliceStable(state.BlockListCandidates, func(i, j int) bool {
		return bytes.Compare(state.BlockListCandidates[i].Bytes(), state.BlockListCandidates[j].Bytes()) == 1
	})
}

func (c *Candidates) getOrderedCandidates() []types.Pubkey {
	c.lock.RLock()
	defer c.lock.RUnlock()

	var keys []types.Pubkey
	for _, candidate := range c.list {
		keys = append(keys, candidate.PubKey)
	}

	sort.SliceStable(keys, func(i, j int) bool {
		return bytes.Compare(keys[i].Bytes(), keys[j].Bytes()) == 1
	})

	return keys
}

func (c *Candidates) getFromMap(pubkey types.Pubkey) *Candidate {
	c.lock.RLock()
	defer c.lock.RUnlock()

	return c.list[c.id(pubkey)]
}

func (c *Candidates) setToMap(pubkey types.Pubkey, model *Candidate) {
	id := model.ID
	if id == 0 {
		id = c.getOrNewID(pubkey)
		model.ID = id
	}

	c.lock.Lock()
	defer c.lock.Unlock()

	if c.list == nil {
		c.list = map[uint32]*Candidate{}
	}
	c.list[id] = model
}

func (c *Candidates) setBlockList(blockList map[types.Pubkey]struct{}) {
	c.lock.Lock()
	defer c.lock.Unlock()

	c.blockList = blockList
}

func (c *Candidates) setPubKeyIDs(list map[types.Pubkey]uint32) {
	c.lock.Lock()
	defer c.lock.Unlock()

	c.pubKeyIDs = list
}

func (c *Candidates) SetTotalStake(pubkey types.Pubkey, stake *big.Int) {
	c.GetCandidate(pubkey).setTotalBipStake(stake)
}

func (c *Candidates) LoadStakesOfCandidate(pubkey types.Pubkey) {
	candidate := c.GetCandidate(pubkey)

	// load stakes
	stakesCount := 0
	for index := 0; index < MaxDelegatorsPerCandidate; index++ {
		path := []byte{mainPrefix}
		path = append(path, candidate.idBytes()...)
		path = append(path, stakesPrefix)
		path = append(path, []byte(fmt.Sprintf("%d", index))...)
		_, enc := c.iavl.Get(path)
		if len(enc) == 0 {
			candidate.stakes[index] = nil
			continue
		}

		stake := &Stake{}
		if err := rlp.DecodeBytes(enc, stake); err != nil {
			panic(fmt.Sprintf("failed to decode stake: %s", err))
		}

		candidate.SetStakeAtIndex(index, stake, false)

		stakesCount++
	}

	candidate.stakesCount = stakesCount

	// load updates
	path := []byte{mainPrefix}
	path = append(path, candidate.idBytes()...)
	path = append(path, updatesPrefix)
	_, enc := c.iavl.Get(path)
	if len(enc) == 0 {
		candidate.updates = nil
	} else {
		var updates []*Stake
		if err := rlp.DecodeBytes(enc, &updates); err != nil {
			panic(fmt.Sprintf("failed to decode updated: %s", err))
		}

		for _, update := range updates {
			update.markDirty = (func(candidate *Candidate) func(int) {
				return func(i int) {
					candidate.isUpdatesDirty = true
				}
			})(candidate)
		}

		candidate.updates = updates
	}

	// load total stake
	path = append([]byte{mainPrefix}, candidate.idBytes()...)
	path = append(path, totalStakePrefix)
	_, enc = c.iavl.Get(path)
	if len(enc) == 0 {
		candidate.totalBipStake = big.NewInt(0)
	} else {
		candidate.totalBipStake = big.NewInt(0).SetBytes(enc)
	}

	candidate.setTmAddress()
	c.setToMap(candidate.PubKey, candidate)
}

func (c *Candidates) ChangePubKey(old types.Pubkey, new types.Pubkey) {
	if c.isBlocked(new) {
		panic("Candidate with such public key (" + new.String() + ") exists in block list")
	}

	c.getFromMap(old).PubKey = new
	c.setBlockPubKey(old)
	c.setPubKeyID(new, c.pubKeyIDs[old])
	delete(c.pubKeyIDs, old)
}

func (c *Candidates) getOrNewID(pubKey types.Pubkey) uint32 {
	c.lock.RLock()
	id := c.id(pubKey)
	c.lock.RUnlock()
	if id != 0 {
		return id
	}

	c.lock.Lock()
	c.isDirty = true
	c.maxID++
	c.lock.Unlock()

	id = c.maxID
	c.setPubKeyID(pubKey, id)
	return id
}

func (c *Candidates) id(pubKey types.Pubkey) uint32 {
	return c.pubKeyIDs[pubKey]
}

func (c *Candidates) ID(pubKey types.Pubkey) uint32 {
	c.lock.RLock()
	defer c.lock.RUnlock()

	return c.pubKeyIDs[pubKey]
}

func (c *Candidates) setPubKeyID(pubkey types.Pubkey, u uint32) {
	if u == 0 {
		panic("public key of candidate cannot be equal 0")
	}

	c.lock.Lock()
	defer c.lock.Unlock()

	if c.maxID < u {
		c.maxID = u
	}

	if c.pubKeyIDs == nil {
		c.pubKeyIDs = map[types.Pubkey]uint32{}
	}
	c.pubKeyIDs[pubkey] = u
	c.isDirty = true
}

func (c *Candidates) setBlockPubKey(p types.Pubkey) {
	c.lock.Lock()
	defer c.lock.Unlock()
	if c.blockList == nil {
		c.blockList = map[types.Pubkey]struct{}{}
	}
	c.blockList[p] = struct{}{}
	c.isDirty = true
}

func (c *Candidates) AddToBlockPubKey(p types.Pubkey) {
	c.setBlockPubKey(p)
}

func (c *Candidates) maxIDBytes() []byte {
	bs := make([]byte, 4)
	binary.LittleEndian.PutUint32(bs, c.maxID)
	return bs
}<|MERGE_RESOLUTION|>--- conflicted
+++ resolved
@@ -681,21 +681,15 @@
 		return big.NewInt(0).Set(amount)
 	}
 
-<<<<<<< HEAD
+	if amount.Cmp(big.NewInt(0)) == 0 {
+		return big.NewInt(0)
+	}
+
 	coin := c.bus.Coins().GetCoin(coinID)
 
 	saleReturn, totalDelegatedValue := big.NewInt(0), big.NewInt(0)
 	if coinsCache.Exists(coinID) {
 		saleReturn, totalDelegatedValue = coinsCache.Get(coinID)
-=======
-	if amount.Cmp(big.NewInt(0)) == 0 {
-		return big.NewInt(0)
-	}
-
-	totalAmount := big.NewInt(0)
-	if includeSelf {
-		totalAmount.Set(amount)
->>>>>>> 0e4d214e
 	}
 
 	if includeSelf {
