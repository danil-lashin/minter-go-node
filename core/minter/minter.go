--- conflicted
+++ resolved
@@ -547,11 +547,6 @@
 	}
 
 	return newMaxGas
-<<<<<<< HEAD
-}
-
-func (app *Blockchain) SetTmNode(node *tmNode.Node) {
-	app.tmNode = node
 }
 
 // for testing
@@ -565,6 +560,4 @@
 	for atomic.LoadInt64(&app.height) == height {
 		time.Sleep(100 * time.Millisecond)
 	}
-=======
->>>>>>> 6bd85e34
-}+}
