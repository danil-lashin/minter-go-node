--- conflicted
+++ resolved
@@ -430,15 +430,8 @@
 
 // Commit the state and return the application Merkle root hash
 func (app *Blockchain) Commit() abciTypes.ResponseCommit {
-<<<<<<< HEAD
-	if app.Height() > app.appDB.GetStartHeight()+1 {
-		if err := app.stateDeliver.Check(); err != nil {
-			panic(err)
-		}
-=======
 	if err := app.stateDeliver.Check(); err != nil {
 		panic(err)
->>>>>>> 401fe0ae
 	}
 
 	// Committing Minter Blockchain state
