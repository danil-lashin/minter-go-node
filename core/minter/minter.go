package minter

import (
	"bytes"
	"fmt"
	eventsdb "github.com/MinterTeam/events-db"
	"github.com/MinterTeam/minter-go-node/cmd/utils"
	"github.com/MinterTeam/minter-go-node/config"
	"github.com/MinterTeam/minter-go-node/core/appdb"
	"github.com/MinterTeam/minter-go-node/core/rewards"
	"github.com/MinterTeam/minter-go-node/core/state"
	"github.com/MinterTeam/minter-go-node/core/state/candidates"
	"github.com/MinterTeam/minter-go-node/core/transaction"
	"github.com/MinterTeam/minter-go-node/core/types"
	"github.com/MinterTeam/minter-go-node/core/validators"
	"github.com/MinterTeam/minter-go-node/helpers"
	"github.com/MinterTeam/minter-go-node/version"
	"github.com/syndtr/goleveldb/leveldb/filter"
	"github.com/syndtr/goleveldb/leveldb/opt"
	"github.com/tendermint/go-amino"
	abciTypes "github.com/tendermint/tendermint/abci/types"
	"github.com/tendermint/tendermint/crypto/ed25519"
	cryptoAmino "github.com/tendermint/tendermint/crypto/encoding/amino"
	tmNode "github.com/tendermint/tendermint/node"
	rpctypes "github.com/tendermint/tendermint/rpc/lib/types"
	types2 "github.com/tendermint/tendermint/types"
	"github.com/tendermint/tm-db"
	"math/big"
	"sort"
	"sync"
	"sync/atomic"
	"time"
)

const (
	// Global validator's statuses
	ValidatorPresent = 1
	ValidatorAbsent  = 2

	BlockMaxBytes = 10000000

	DefaultMaxGas = 100000
	MinMaxGas     = 5000
)

var (
	blockchain *Blockchain

	dbOpts = &opt.Options{
		OpenFilesCacheCapacity: 1024,
		BlockCacheCapacity:     1024 / 2 * opt.MiB,
		WriteBuffer:            1024 / 4 * opt.MiB, // Two of these are used internally
		Filter:                 filter.NewBloomFilter(10),
	}
)

type statisticData struct {
	blockStart struct {
		sync.Mutex
		height uint64
		time   time.Time
	}
	BlockEnd struct {
		sync.Mutex
		Height   uint64
		Duration time.Duration
	}

	Api struct {
		sync.Mutex
		ResponseDurations map[string]time.Duration
	}

	Peers struct {
		sync.Mutex
		PingDurations map[string]time.Duration
	}
}

// Main structure of Minter Blockchain
type Blockchain struct {
	abciTypes.BaseApplication

	statisticData *statisticData

	stateDB            db.DB
	appDB              *appdb.AppDB
	eventsDB           eventsdb.IEventsDB
	stateDeliver       *state.State
	stateCheck         *state.State
	height             uint64   // current Blockchain Height
	rewards            *big.Int // Rewards pool
	validatorsStatuses map[types.TmAddress]int8

	// local rpc client for Tendermint
	tmNode *tmNode.Node

	// currentMempool is responsive for prevent sending multiple transactions from one address in one block
	currentMempool sync.Map

	lock sync.RWMutex

	haltHeight uint64
}

// Creates Minter Blockchain instance, should be only called once
func NewMinterBlockchain(cfg *config.Config) *Blockchain {
	var err error

	ldb, err := db.NewGoLevelDBWithOpts("state", utils.GetMinterHome()+"/data", dbOpts)
	if err != nil {
		panic(err)
	}

	// Initiate Application DB. Used for persisting data like current block, validators, etc.
	applicationDB := appdb.NewAppDB(cfg)

	edb, err := db.NewGoLevelDBWithOpts("events", utils.GetMinterHome()+"/data", dbOpts)
	if err != nil {
		panic(err)
	}

	blockchain = &Blockchain{
		stateDB:        ldb,
		appDB:          applicationDB,
		height:         applicationDB.GetLastHeight(),
		eventsDB:       eventsdb.NewEventsStore(edb),
		currentMempool: sync.Map{},
	}

	// Set stateDeliver and stateCheck
	blockchain.stateDeliver, err = state.NewState(blockchain.height, blockchain.stateDB, blockchain.eventsDB, cfg.KeepLastStates, cfg.StateCacheSize)
	if err != nil {
		panic(err)
	}

	blockchain.stateCheck = state.NewCheckState(blockchain.stateDeliver)

	// Set start Height for rewards and validators
	rewards.SetStartHeight(applicationDB.GetStartHeight())
	validators.SetStartHeight(applicationDB.GetStartHeight())

	blockchain.haltHeight = uint64(cfg.HaltHeight)

	return blockchain
}

// Initialize blockchain with validators and other info. Only called once.
func (app *Blockchain) InitChain(req abciTypes.RequestInitChain) abciTypes.ResponseInitChain {
	var genesisState types.AppState
	if err := amino.UnmarshalJSON(req.AppStateBytes, &genesisState); err != nil {
		panic(err)
	}

	if err := app.stateDeliver.Import(genesisState); err != nil {
		panic(err)
	}

	totalPower := big.NewInt(0)
	for _, val := range genesisState.Validators {
		totalPower.Add(totalPower, helpers.StringToBigInt(val.TotalBipStake))
	}

	vals := make([]abciTypes.ValidatorUpdate, len(genesisState.Validators))
	for i, val := range genesisState.Validators {
		var validatorPubKey ed25519.PubKeyEd25519
		copy(validatorPubKey[:], val.PubKey[:])
		pkey, err := cryptoAmino.PubKeyFromBytes(validatorPubKey.Bytes())
		if err != nil {
			panic(err)
		}

		vals[i] = abciTypes.ValidatorUpdate{
			PubKey: types2.TM2PB.PubKey(pkey),
			Power: big.NewInt(0).Div(big.NewInt(0).Mul(helpers.StringToBigInt(val.TotalBipStake),
				big.NewInt(100000000)), totalPower).Int64(),
		}
	}

	app.appDB.SetStartHeight(genesisState.StartHeight)
	app.appDB.SaveValidators(vals)
	rewards.SetStartHeight(genesisState.StartHeight)
	validators.SetStartHeight(genesisState.StartHeight)

	return abciTypes.ResponseInitChain{
		Validators: vals,
	}
}

// Signals the beginning of a block.
func (app *Blockchain) BeginBlock(req abciTypes.RequestBeginBlock) abciTypes.ResponseBeginBlock {
	height := uint64(req.Header.Height)

	if app.haltHeight > 0 && height >= app.haltHeight {
		panic(fmt.Sprintf("Application halted at Height %d", height))
	}

<<<<<<< HEAD
	app.setStartBlock(height, time.Now())

	app.stateDeliver.RLock()
=======
	app.stateDeliver.Lock()
>>>>>>> 9867231f

	// compute max gas
	app.updateBlocksTimeDelta(height, 3)
	maxGas := app.calcMaxGas(height)
	app.stateDeliver.App.SetMaxGas(maxGas)

	atomic.StoreUint64(&app.height, height)
	app.rewards = big.NewInt(0)

	// clear absent candidates
	app.validatorsStatuses = map[types.TmAddress]int8{}

	// give penalty to absent validators
	for _, v := range req.LastCommitInfo.Votes {
		var address types.TmAddress
		copy(address[:], v.Validator.Address)

		if v.SignedLastBlock {
			app.stateDeliver.Validators.SetValidatorPresent(height, address)
			app.validatorsStatuses[address] = ValidatorPresent
		} else {
			app.stateDeliver.Validators.SetValidatorAbsent(height, address)
			app.validatorsStatuses[address] = ValidatorAbsent
		}
	}

	// give penalty to Byzantine validators
	for _, byzVal := range req.ByzantineValidators {
		var address types.TmAddress
		copy(address[:], byzVal.Validator.Address)

		// skip already offline candidates to prevent double punishing
		candidate := app.stateDeliver.Candidates.GetCandidateByTendermintAddress(address)
		if candidate == nil || candidate.Status == candidates.CandidateStatusOffline {
			continue
		}

		app.stateDeliver.FrozenFunds.PunishFrozenFundsWithAddress(height, height+candidates.UnbondPeriod, address)
		app.stateDeliver.Validators.PunishByzantineValidator(address)
		app.stateDeliver.Candidates.PunishByzantineCandidate(height, address)
	}

	// apply frozen funds (used for unbond stakes)
	frozenFunds := app.stateDeliver.FrozenFunds.GetFrozenFunds(uint64(req.Header.Height))
	if frozenFunds != nil {
		for _, item := range frozenFunds.List {
			app.eventsDB.AddEvent(uint32(req.Header.Height), eventsdb.UnbondEvent{
				Address:         item.Address,
				Amount:          item.Value.String(),
				Coin:            item.Coin,
				ValidatorPubKey: *item.CandidateKey,
			})
			app.stateDeliver.Accounts.AddBalance(item.Address, item.Coin, item.Value)
		}

		// delete from db
		app.stateDeliver.FrozenFunds.Delete(frozenFunds.Height())
	}

	return abciTypes.ResponseBeginBlock{}
}

// Signals the end of a block, returns changes to the validator set
func (app *Blockchain) EndBlock(req abciTypes.RequestEndBlock) abciTypes.ResponseEndBlock {
	height := uint64(req.Height)

	var updates []abciTypes.ValidatorUpdate

	vals := app.stateDeliver.Validators.GetValidators()

	hasDroppedValidators := false
	for _, val := range vals {
		if val.IsToDrop() {
			hasDroppedValidators = true

			// Move dropped validator's accum rewards back to pool
			app.rewards.Add(app.rewards, val.GetAccumReward())
			val.SetAccumReward(big.NewInt(0))
			break
		}
	}

	// calculate total power of validators
	totalPower := big.NewInt(0)
	for _, val := range vals {
		// skip if candidate is not present
		if val.IsToDrop() || app.validatorsStatuses[val.GetAddress()] != ValidatorPresent {
			continue
		}

		totalPower.Add(totalPower, val.GetTotalBipStake())
	}

	if totalPower.Cmp(types.Big0) == 0 {
		totalPower = big.NewInt(1)
	}

	// accumulate rewards
	reward := rewards.GetRewardForBlock(height)
	app.stateDeliver.Checker.AddCoinVolume(types.GetBaseCoin(), reward)
	reward.Add(reward, app.rewards)

	// compute remainder to keep total emission consist
	remainder := big.NewInt(0).Set(reward)

	for i, val := range vals {
		// skip if candidate is not present
		if val.IsToDrop() || app.validatorsStatuses[val.GetAddress()] != ValidatorPresent {
			continue
		}

		r := big.NewInt(0).Set(reward)
		r.Mul(r, val.GetTotalBipStake())
		r.Div(r, totalPower)

		remainder.Sub(remainder, r)
		vals[i].AddAccumReward(r)
	}

	// add remainder to total slashed
	app.stateDeliver.App.AddTotalSlashed(remainder)

	// pay rewards
	if req.Height%120 == 0 {
		app.stateDeliver.Validators.PayRewards(height)
	}

	// update validators
	if req.Height%120 == 0 || hasDroppedValidators {
		app.stateDeliver.Candidates.RecalculateStakes(height)

		valsCount := validators.GetValidatorsCountForBlock(height)
		newCandidates := app.stateDeliver.Candidates.GetNewCandidates(valsCount)
		if len(newCandidates) < valsCount {
			valsCount = len(newCandidates)
		}

		newValidators := make([]abciTypes.ValidatorUpdate, valsCount)

		// calculate total power
		totalPower := big.NewInt(0)
		for _, candidate := range newCandidates {
			totalPower.Add(totalPower, app.stateDeliver.Candidates.GetTotalStake(candidate.PubKey))
		}

		for i := range newCandidates {
			power := big.NewInt(0).Div(big.NewInt(0).Mul(app.stateDeliver.Candidates.GetTotalStake(newCandidates[i].PubKey),
				big.NewInt(100000000)), totalPower).Int64()

			if power == 0 {
				power = 1
			}

			newValidators[i] = abciTypes.Ed25519ValidatorUpdate(newCandidates[i].PubKey[:], power)
		}

		sort.SliceStable(newValidators, func(i, j int) bool {
			return newValidators[i].Power > newValidators[j].Power
		})

		// update validators in state
		app.stateDeliver.Validators.SetNewValidators(newCandidates)

		activeValidators := app.getCurrentValidators()

		app.saveCurrentValidators(newValidators)

		updates = newValidators

		for _, validator := range activeValidators {
			persisted := false
			for _, newValidator := range newValidators {
				if bytes.Equal(validator.PubKey.Data, newValidator.PubKey.Data) {
					persisted = true
					break
				}
			}

			// remove validator
			if !persisted {
				updates = append(updates, abciTypes.ValidatorUpdate{
					PubKey: validator.PubKey,
					Power:  0,
				})
			}
		}
	}

	endBlock := abciTypes.ResponseEndBlock{
		ValidatorUpdates: updates,
		ConsensusParamUpdates: &abciTypes.ConsensusParams{
			Block: &abciTypes.BlockParams{
				MaxBytes: BlockMaxBytes,
				MaxGas:   int64(app.stateDeliver.App.GetMaxGas()),
			},
		},
	}

	app.setEndBlockDuration(time.Now(), app.height)

	return endBlock
}

// Return application info. Used for synchronization between Tendermint and Minter
func (app *Blockchain) Info(req abciTypes.RequestInfo) (resInfo abciTypes.ResponseInfo) {
	return abciTypes.ResponseInfo{
		Version:          version.Version,
		AppVersion:       version.AppVer,
		LastBlockHeight:  int64(app.appDB.GetLastHeight()),
		LastBlockAppHash: app.appDB.GetLastBlockHash(),
	}
}

// Deliver a tx for full processing
func (app *Blockchain) DeliverTx(req abciTypes.RequestDeliverTx) abciTypes.ResponseDeliverTx {
	response := transaction.RunTx(app.stateDeliver, false, req.Tx, app.rewards, app.height, sync.Map{}, 0)

	return abciTypes.ResponseDeliverTx{
		Code:      response.Code,
		Data:      response.Data,
		Log:       response.Log,
		Info:      response.Info,
		GasWanted: response.GasWanted,
		GasUsed:   response.GasUsed,
		Events: []abciTypes.Event{
			{
				Type:       "tags",
				Attributes: response.Tags,
			},
		},
	}
}

// Validate a tx for the mempool
func (app *Blockchain) CheckTx(req abciTypes.RequestCheckTx) abciTypes.ResponseCheckTx {
	response := transaction.RunTx(app.stateCheck, true, req.Tx, nil, app.height, app.currentMempool, app.MinGasPrice())

	return abciTypes.ResponseCheckTx{
		Code:      response.Code,
		Data:      response.Data,
		Log:       response.Log,
		Info:      response.Info,
		GasWanted: response.GasWanted,
		GasUsed:   response.GasUsed,
		Events: []abciTypes.Event{
			{
				Type:       "tags",
				Attributes: response.Tags,
			},
		},
	}
}

// Commit the state and return the application Merkle root hash
func (app *Blockchain) Commit() abciTypes.ResponseCommit {
	if app.height > app.appDB.GetStartHeight()+1 {
		if err := app.stateDeliver.Check(); err != nil {
			panic(err)
		}
	}

	// Committing Minter Blockchain state
	hash, err := app.stateDeliver.Commit()
	if err != nil {
		panic(err)
	}

	// Flush events db
	_ = app.eventsDB.CommitEvents()

	// Persist application hash and Height
	app.appDB.SetLastBlockHash(hash)
	app.appDB.SetLastHeight(app.height)

	// Resetting check state to be consistent with current Height
	app.resetCheckState()

	// Clear mempool
	app.currentMempool = sync.Map{}

	app.stateDeliver.Unlock()

	return abciTypes.ResponseCommit{
		Data: hash,
	}
}

// Unused method, required by Tendermint
func (app *Blockchain) Query(reqQuery abciTypes.RequestQuery) abciTypes.ResponseQuery {
	return abciTypes.ResponseQuery{}
}

// Unused method, required by Tendermint
func (app *Blockchain) SetOption(req abciTypes.RequestSetOption) abciTypes.ResponseSetOption {
	return abciTypes.ResponseSetOption{}
}

// Gracefully stopping Minter Blockchain instance
func (app *Blockchain) Stop() {
	app.appDB.Close()
	app.stateDB.Close()
}

// Get immutable state of Minter Blockchain
func (app *Blockchain) CurrentState() *state.State {
	app.lock.RLock()
	defer app.lock.RUnlock()

	return state.NewCheckState(app.stateCheck)
}

// Get immutable state of Minter Blockchain for given Height
func (app *Blockchain) GetStateForHeight(height uint64) (*state.State, error) {
	app.lock.RLock()
	defer app.lock.RUnlock()

	s, err := state.NewCheckStateAtHeight(height, app.stateDB)
	if err != nil {
		return nil, rpctypes.RPCError{Code: 404, Message: "State at given Height not found", Data: err.Error()}
	}

	return s, nil
}

// Get current Height of Minter Blockchain
func (app *Blockchain) Height() uint64 {
	return atomic.LoadUint64(&app.height)
}

// Set Tendermint node
func (app *Blockchain) SetTmNode(node *tmNode.Node) {
	app.tmNode = node
}

// Get minimal acceptable gas price
func (app *Blockchain) MinGasPrice() uint32 {
	mempoolSize := app.tmNode.Mempool().Size()

	if mempoolSize > 5000 {
		return 50
	}

	if mempoolSize > 1000 {
		return 10
	}

	if mempoolSize > 500 {
		return 5
	}

	if mempoolSize > 100 {
		return 2
	}

	return 1
}

func (app *Blockchain) resetCheckState() {
	app.lock.Lock()
	defer app.lock.Unlock()

	app.stateCheck = state.NewCheckState(app.stateDeliver)
}

func (app *Blockchain) getCurrentValidators() abciTypes.ValidatorUpdates {
	return app.appDB.GetValidators()
}

func (app *Blockchain) saveCurrentValidators(vals abciTypes.ValidatorUpdates) {
	app.appDB.SaveValidators(vals)
}

func (app *Blockchain) updateBlocksTimeDelta(height uint64, count int64) {
	// should do this because tmNode is unavailable during Tendermint's replay mode
	if app.tmNode == nil {
		return
	}

	if int64(height)-count-1 < 1 {
		return
	}

	blockStore := app.tmNode.BlockStore()

	blockA := blockStore.LoadBlockMeta(int64(height) - count - 1)
	blockB := blockStore.LoadBlockMeta(int64(height) - 1)

	delta := int(blockB.Header.Time.Sub(blockA.Header.Time).Seconds())
	app.appDB.SetLastBlocksTimeDelta(height, delta)
}

func (app *Blockchain) SetBlocksTimeDelta(height uint64, value int) {
	app.appDB.SetLastBlocksTimeDelta(height, value)
}

func (app *Blockchain) GetBlocksTimeDelta(height, count uint64) (int, error) {
	return app.appDB.GetLastBlocksTimeDelta(height)
}

func (app *Blockchain) calcMaxGas(height uint64) uint64 {
	const targetTime = 7
	const blockDelta = 3

	// skip first 20 blocks
	if height <= 20 {
		return DefaultMaxGas
	}

	// get current max gas
	newMaxGas := app.stateCheck.App.GetMaxGas()

	// check if blocks are created in time
	if delta, _ := app.GetBlocksTimeDelta(height, blockDelta); delta > targetTime*blockDelta {
		newMaxGas = newMaxGas * 7 / 10 // decrease by 30%
	} else {
		newMaxGas = newMaxGas * 105 / 100 // increase by 5%
	}

	// check if max gas is too high
	if newMaxGas > DefaultMaxGas {
		newMaxGas = DefaultMaxGas
	}

	// check if max gas is too low
	if newMaxGas < MinMaxGas {
		newMaxGas = MinMaxGas
	}

	return newMaxGas
}

func (app *Blockchain) GetEventsDB() eventsdb.IEventsDB {
	return app.eventsDB
}

func (app *Blockchain) SetPeerTime(duration time.Duration, path string) {
	if app.statisticData == nil {
		return
	}

	app.statisticData.Peers.Lock()
	defer app.statisticData.Peers.Unlock()

	app.statisticData.Peers.PingDurations[path] = duration
}

func (app *Blockchain) SetApiTime(duration time.Duration, path string) {
	if app.statisticData == nil {
		return
	}

	app.statisticData.Api.Lock()
	defer app.statisticData.Api.Unlock()

	app.statisticData.Api.ResponseDurations[path] = duration
}

func (app *Blockchain) GetApiTime() map[string]time.Duration {
	if app.statisticData == nil {
		return nil
	}

	app.statisticData.Api.Lock()
	defer app.statisticData.Api.Unlock()

	return app.statisticData.Api.ResponseDurations
}

func (app *Blockchain) GetPeerTime() map[string]time.Duration {
	if app.statisticData == nil {
		return nil
	}

	app.statisticData.Peers.Lock()
	defer app.statisticData.Peers.Unlock()

	return app.statisticData.Peers.PingDurations
}

func (app *Blockchain) setEndBlockDuration(timeEnd time.Time, height uint64) {
	if app.statisticData == nil {
		return
	}

	app.statisticData.blockStart.Lock()
	defer app.statisticData.blockStart.Unlock()
	app.statisticData.BlockEnd.Lock()
	defer app.statisticData.BlockEnd.Unlock()

	if /*height%120 != 0 &&*/ height == app.statisticData.blockStart.height {
		app.statisticData.BlockEnd.Height = height
		app.statisticData.BlockEnd.Duration = timeEnd.Sub(app.statisticData.blockStart.time)
		return
	}

	panic(fmt.Errorf("wip: setEndBlockDuration: blockStart %v, BlockEnd% %v ", app.statisticData.blockStart, app.statisticData.BlockEnd)) //todo
}

func (app *Blockchain) GetLastBlockDuration() (uint64, time.Duration) {
	if app.statisticData == nil {
		return 0, 0
	}

	app.statisticData.BlockEnd.Lock()
	defer app.statisticData.BlockEnd.Unlock()

	return app.statisticData.BlockEnd.Height, app.statisticData.BlockEnd.Duration
}

func (app *Blockchain) setStartBlock(height uint64, now time.Time) {
	if app.statisticData == nil {
		return
	}

	app.statisticData.blockStart.Lock()
	defer app.statisticData.blockStart.Unlock()

	app.statisticData.blockStart.height = height
	app.statisticData.blockStart.time = now
}

func (app *Blockchain) GetStatistic() *statisticData {
	return app.statisticData
}

func (app *Blockchain) InitStatistic() {
	app.statisticData = &statisticData{
		Api: struct {
			sync.Mutex
			ResponseDurations map[string]time.Duration
		}{ResponseDurations: map[string]time.Duration{}},
		Peers: struct {
			sync.Mutex
			PingDurations map[string]time.Duration
		}{PingDurations: map[string]time.Duration{}},
	}
}<|MERGE_RESOLUTION|>--- conflicted
+++ resolved
@@ -136,7 +136,7 @@
 
 	blockchain.stateCheck = state.NewCheckState(blockchain.stateDeliver)
 
-	// Set start Height for rewards and validators
+	// Set start height for rewards and validators
 	rewards.SetStartHeight(applicationDB.GetStartHeight())
 	validators.SetStartHeight(applicationDB.GetStartHeight())
 
@@ -192,16 +192,12 @@
 	height := uint64(req.Header.Height)
 
 	if app.haltHeight > 0 && height >= app.haltHeight {
-		panic(fmt.Sprintf("Application halted at Height %d", height))
-	}
-
-<<<<<<< HEAD
+		panic(fmt.Sprintf("Application halted at height %d", height))
+	}
+
 	app.setStartBlock(height, time.Now())
 
-	app.stateDeliver.RLock()
-=======
 	app.stateDeliver.Lock()
->>>>>>> 9867231f
 
 	// compute max gas
 	app.updateBlocksTimeDelta(height, 3)
@@ -472,11 +468,11 @@
 	// Flush events db
 	_ = app.eventsDB.CommitEvents()
 
-	// Persist application hash and Height
+	// Persist application hash and height
 	app.appDB.SetLastBlockHash(hash)
 	app.appDB.SetLastHeight(app.height)
 
-	// Resetting check state to be consistent with current Height
+	// Resetting check state to be consistent with current height
 	app.resetCheckState()
 
 	// Clear mempool
@@ -513,20 +509,20 @@
 	return state.NewCheckState(app.stateCheck)
 }
 
-// Get immutable state of Minter Blockchain for given Height
+// Get immutable state of Minter Blockchain for given height
 func (app *Blockchain) GetStateForHeight(height uint64) (*state.State, error) {
 	app.lock.RLock()
 	defer app.lock.RUnlock()
 
 	s, err := state.NewCheckStateAtHeight(height, app.stateDB)
 	if err != nil {
-		return nil, rpctypes.RPCError{Code: 404, Message: "State at given Height not found", Data: err.Error()}
+		return nil, rpctypes.RPCError{Code: 404, Message: "State at given height not found", Data: err.Error()}
 	}
 
 	return s, nil
 }
 
-// Get current Height of Minter Blockchain
+// Get current height of Minter Blockchain
 func (app *Blockchain) Height() uint64 {
 	return atomic.LoadUint64(&app.height)
 }
