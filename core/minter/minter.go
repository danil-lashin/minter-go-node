--- conflicted
+++ resolved
@@ -59,7 +59,7 @@
 	eventsDB           eventsdb.IEventsDB
 	stateDeliver       *state.State
 	stateCheck         *state.State
-	height             uint64   // current Blockchain Height
+	height             uint64   // current Blockchain height
 	rewards            *big.Int // Rewards pool
 	validatorsStatuses map[types.TmAddress]int8
 
@@ -602,7 +602,6 @@
 	return app.eventsDB
 }
 
-<<<<<<< HEAD
 func (app *Blockchain) SetStatisticData(statisticData *statistics.Data) *statistics.Data {
 	app.statisticData = statisticData
 	return app.statisticData
@@ -610,7 +609,8 @@
 
 func (app *Blockchain) StatisticData() *statistics.Data {
 	return app.statisticData
-=======
+}
+
 func getDbOpts() *opt.Options {
 	return &opt.Options{
 		OpenFilesCacheCapacity: 1024,
@@ -618,5 +618,4 @@
 		WriteBuffer:            1024 / 4 * opt.MiB, // Two of these are used internally
 		Filter:                 filter.NewBloomFilter(10),
 	}
->>>>>>> d6646fd1
 }