package upgrades

<<<<<<< HEAD
const UpgradeBlock1 = 0
=======
const UpgradeBlock1 = 5000
const UpgradeBlock2 = 38519
const UpgradeBlock3 = 999999
>>>>>>> d2a6daa2
<|MERGE_RESOLUTION|>--- conflicted
+++ resolved
@@ -1,9 +1,5 @@
 package upgrades
 
-<<<<<<< HEAD
 const UpgradeBlock1 = 0
-=======
-const UpgradeBlock1 = 5000
-const UpgradeBlock2 = 38519
-const UpgradeBlock3 = 999999
->>>>>>> d2a6daa2
+const UpgradeBlock2 = 0
+const UpgradeBlock3 = 0