package api

import (
	"fmt"
	"github.com/MinterTeam/go-amino"
	"github.com/MinterTeam/minter-go-node/config"
	"github.com/MinterTeam/minter-go-node/core/minter"
	"github.com/MinterTeam/minter-go-node/core/state"
	"github.com/MinterTeam/minter-go-node/eventsdb"
	"github.com/MinterTeam/minter-go-node/log"
	"github.com/MinterTeam/minter-go-node/rpc/lib/server"
	"github.com/rs/cors"
	"github.com/tendermint/tendermint/crypto"
	"github.com/tendermint/tendermint/crypto/ed25519"
	"github.com/tendermint/tendermint/crypto/multisig"
	"github.com/tendermint/tendermint/crypto/secp256k1"
	rpc "github.com/tendermint/tendermint/rpc/client"
	"net/http"
	"net/url"
	"strings"
	"time"
)

var (
	cdc        = amino.NewCodec()
	blockchain *minter.Blockchain
	client     *rpc.Local
	cfg        = config.GetConfig()
)

func init() {
	RegisterCryptoAmino(cdc)
	eventsdb.RegisterAminoEvents(cdc)
}

var Routes = map[string]*rpcserver.RPCFunc{
	"status":                 rpcserver.NewRPCFunc(Status, ""),
	"candidates":             rpcserver.NewRPCFunc(Candidates, "height"),
	"candidate":              rpcserver.NewRPCFunc(Candidate, "pubkey,height"),
	"validators":             rpcserver.NewRPCFunc(Validators, "height"),
	"address":                rpcserver.NewRPCFunc(Address, "address,height"),
	"send_transaction":       rpcserver.NewRPCFunc(SendTransaction, "tx"),
	"transaction":            rpcserver.NewRPCFunc(Transaction, "hash"),
	"transactions":           rpcserver.NewRPCFunc(Transactions, "query"),
	"block":                  rpcserver.NewRPCFunc(Block, "height"),
	"events":                 rpcserver.NewRPCFunc(Events, "height"),
	"net_info":               rpcserver.NewRPCFunc(NetInfo, ""),
	"coin_info":              rpcserver.NewRPCFunc(CoinInfo, "symbol,height"),
	"estimate_coin_sell":     rpcserver.NewRPCFunc(EstimateCoinSell, "coin_to_sell,coin_to_buy,value_to_sell,height"),
	"estimate_coin_buy":      rpcserver.NewRPCFunc(EstimateCoinBuy, "coin_to_sell,coin_to_buy,value_to_buy,height"),
	"estimate_tx_commission": rpcserver.NewRPCFunc(EstimateTxCommission, "tx,height"),
	"unconfirmed_txs":        rpcserver.NewRPCFunc(UnconfirmedTxs, "limit"),
	"max_gas":                rpcserver.NewRPCFunc(MaxGas, "height"),
<<<<<<< HEAD
	"make_test_setup":        rpcserver.NewRPCFunc(MakeTestSetup, "env"),
=======
	"min_gas_price":          rpcserver.NewRPCFunc(MinGasPrice, ""),
>>>>>>> 6bd85e34
}

func RunApi(b *minter.Blockchain, tmRPC *rpc.Local) {
	client = tmRPC
	blockchain = b
	waitForTendermint()

	m := http.NewServeMux()
	logger := log.With("module", "rpc")
	rpcserver.RegisterRPCFuncs(m, Routes, cdc, logger)
	listener, err := rpcserver.Listen(config.GetConfig().APIListenAddress, rpcserver.Config{
		MaxOpenConnections: cfg.APISimultaneousRequests,
	})

	if err != nil {
		panic(err)
	}

	c := cors.New(cors.Options{
		AllowedOrigins:   []string{"*"},
		AllowedMethods:   []string{"POST", "GET"},
		AllowCredentials: true,
	})

	handler := c.Handler(m)
	log.Error("Failed to start API", "err", rpcserver.StartHTTPServer(listener, Handler(handler), logger))
}

func Handler(h http.Handler) http.Handler {
	return http.HandlerFunc(func(w http.ResponseWriter, r *http.Request) {
		query := r.URL.Query()

		for key, value := range query {
			val := value[0]
			if strings.HasPrefix(val, "Mx") {
				query.Set(key, fmt.Sprintf("\"%s\"", val))
			}
		}

		var err error
		r.URL, err = url.ParseRequestURI(fmt.Sprintf("%s?%s", r.URL.Path, query.Encode()))
		if err != nil {
			panic(err)
		}

		h.ServeHTTP(w, r)
	})
}

func waitForTendermint() {
	for {
		_, err := client.Health()
		if err == nil {
			break
		}

		time.Sleep(1 * time.Second)
	}
}

type Response struct {
	Code   uint32      `json:"code"`
	Result interface{} `json:"result,omitempty"`
	Log    string      `json:"log,omitempty"`
}

func GetStateForHeight(height int) (*state.StateDB, error) {
	if height > 0 {
		cState, err := blockchain.GetStateForHeight(height)

		return cState, err
	}

	return blockchain.CurrentState(), nil
}

// RegisterAmino registers all crypto related types in the given (amino) codec.
func RegisterCryptoAmino(cdc *amino.Codec) {
	// These are all written here instead of
	cdc.RegisterInterface((*crypto.PubKey)(nil), nil)
	cdc.RegisterConcrete(ed25519.PubKeyEd25519{},
		ed25519.PubKeyAminoRoute, nil)
	cdc.RegisterConcrete(secp256k1.PubKeySecp256k1{},
		secp256k1.PubKeyAminoRoute, nil)
	cdc.RegisterConcrete(multisig.PubKeyMultisigThreshold{},
		multisig.PubKeyMultisigThresholdAminoRoute, nil)

	cdc.RegisterInterface((*crypto.PrivKey)(nil), nil)
	cdc.RegisterConcrete(ed25519.PrivKeyEd25519{},
		ed25519.PrivKeyAminoRoute, nil)
	cdc.RegisterConcrete(secp256k1.PrivKeySecp256k1{},
		secp256k1.PrivKeyAminoRoute, nil)
}<|MERGE_RESOLUTION|>--- conflicted
+++ resolved
@@ -51,11 +51,8 @@
 	"estimate_tx_commission": rpcserver.NewRPCFunc(EstimateTxCommission, "tx,height"),
 	"unconfirmed_txs":        rpcserver.NewRPCFunc(UnconfirmedTxs, "limit"),
 	"max_gas":                rpcserver.NewRPCFunc(MaxGas, "height"),
-<<<<<<< HEAD
 	"make_test_setup":        rpcserver.NewRPCFunc(MakeTestSetup, "env"),
-=======
 	"min_gas_price":          rpcserver.NewRPCFunc(MinGasPrice, ""),
->>>>>>> 6bd85e34
 }
 
 func RunApi(b *minter.Blockchain, tmRPC *rpc.Local) {
