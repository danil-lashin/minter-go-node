--- conflicted
+++ resolved
@@ -1,13 +1,8 @@
 GOTOOLS = \
 	github.com/mitchellh/gox \
-<<<<<<< HEAD
-    github.com/alecthomas/gometalinter \
-    github.com/gogo/protobuf/protoc-gen-gogo \
-=======
 	github.com/golang/dep/cmd/dep \
 	github.com/alecthomas/gometalinter \
 	github.com/gogo/protobuf/protoc-gen-gogo \
->>>>>>> a80a538f
 	github.com/gobuffalo/packr/packr
 PACKAGES=$(shell go list ./... | grep -v '/vendor/')
 BUILD_TAGS?=minter
