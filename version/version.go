package version

// Version components
const (
	Maj = "1"
	Min = "1"
	Fix = "0"

	AppVer = 6
)

var (
	// Must be a string because scripts like dist.sh read this file.
<<<<<<< HEAD
	Version = "1.1.0-testnet"
=======
	Version = "1.1.1"
>>>>>>> 80e942f2

	// GitCommit is the current HEAD set using ldflags.
	GitCommit string
)

func init() {
	if GitCommit != "" {
		Version += "-" + GitCommit
	}
}<|MERGE_RESOLUTION|>--- conflicted
+++ resolved
@@ -4,18 +4,14 @@
 const (
 	Maj = "1"
 	Min = "1"
-	Fix = "0"
+	Fix = "1"
 
 	AppVer = 6
 )
 
 var (
 	// Must be a string because scripts like dist.sh read this file.
-<<<<<<< HEAD
-	Version = "1.1.0-testnet"
-=======
-	Version = "1.1.1"
->>>>>>> 80e942f2
+	Version = "1.1.1-testnet"
 
 	// GitCommit is the current HEAD set using ldflags.
 	GitCommit string
