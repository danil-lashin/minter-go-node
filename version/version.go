--- conflicted
+++ resolved
@@ -4,22 +4,14 @@
 const (
 	Maj = "1"
 	Min = "1"
-<<<<<<< HEAD
-	Fix = "1"
-=======
 	Fix = "3"
->>>>>>> d2a6daa2
 
 	AppVer = 6
 )
 
 var (
 	// Must be a string because scripts like dist.sh read this file.
-<<<<<<< HEAD
-	Version = "1.1.1-testnet"
-=======
-	Version = "1.1.3"
->>>>>>> d2a6daa2
+	Version = "1.1.3-testnet"
 
 	// GitCommit is the current HEAD set using ldflags.
 	GitCommit string
