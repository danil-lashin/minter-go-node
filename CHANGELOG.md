--- conflicted
+++ resolved
@@ -1,6 +1,5 @@
 # Changelog
 
-<<<<<<< HEAD
 ## 0.15.0
 
 IMPROVEMENT
@@ -13,13 +12,12 @@
 - [core] Fix double sign slashing issue #215
 - [core] Fix issue with slashing small stake #209
 - [api] Make block hash lowercase #214
-=======
+
 ## 0.14.3
 
 BUG FIXES
 
 - [core] Temp fix for consensus failure
->>>>>>> fd5942c4
 
 ## 0.14.2
 
